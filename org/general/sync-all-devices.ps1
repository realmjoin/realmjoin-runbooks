--- conflicted
+++ resolved
@@ -1,35 +1,32 @@
-<#
-  .SYNOPSIS
-  Sync all Intune devices.
-
-  .DESCRIPTION
-  Sync all Intune devices. 
-
-#>
-
-#Requires -Modules @{ModuleName = "RealmJoin.RunbookHelper"; ModuleVersion = "0.6.0" }
-
-param (
-    # CallerName is tracked purely for auditing purposes
-    [Parameter(Mandatory = $true)]
-    [string] $CallerName
-)
-
-Write-RjRbLog -Message "Caller: '$CallerName'" -Verbose
-
-Connect-RjRbGraph
-
-$mgdDevices = Invoke-RjRbRestMethodGraph -Resource "/deviceManagement/managedDevices" -FollowPaging -OdFilter "operatingSystem eq 'Windows'" -OdSelect "id,deviceName,operatingSystem"
-
-$mgdDevices | ForEach-Object {
-    "## Triggering Sync: $($_.deviceName)"
-    Invoke-RjRbRestMethodGraph -Resource "/deviceManagement/managedDevices/$($_.id)/syncDevice" -Method Post -ErrorAction SilentlyContinue 
-}
-#change
-<<<<<<< HEAD
-#do more things bc this is a second commit but in a dif branch woo!
-#third commit 
-=======
-#more commits bc i thought i knew what i was doing but turns out i didnt
-#yay it worked so why not another one eh?
->>>>>>> 03421696
+<#
+  .SYNOPSIS
+  Sync all Intune devices.
+
+  .DESCRIPTION
+  Sync all Intune devices. 
+
+#>
+
+#Requires -Modules @{ModuleName = "RealmJoin.RunbookHelper"; ModuleVersion = "0.6.0" }
+
+param (
+    # CallerName is tracked purely for auditing purposes
+    [Parameter(Mandatory = $true)]
+    [string] $CallerName
+)
+
+Write-RjRbLog -Message "Caller: '$CallerName'" -Verbose
+
+Connect-RjRbGraph
+
+$mgdDevices = Invoke-RjRbRestMethodGraph -Resource "/deviceManagement/managedDevices" -FollowPaging -OdFilter "operatingSystem eq 'Windows'" -OdSelect "id,deviceName,operatingSystem"
+
+$mgdDevices | ForEach-Object {
+    "## Triggering Sync: $($_.deviceName)"
+    Invoke-RjRbRestMethodGraph -Resource "/deviceManagement/managedDevices/$($_.id)/syncDevice" -Method Post -ErrorAction SilentlyContinue 
+}
+#change
+#more commits bc i thought i knew what i was doing but turns out i didnt
+#yay it worked so why not another one eh?
+#do more things bc this is a second commit but in a dif branch woo!
+#third commit 