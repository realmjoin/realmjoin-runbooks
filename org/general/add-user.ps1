--- conflicted
+++ resolved
@@ -1,143 +1,138 @@
-# This runbook will create a new user account
-#
-# It will try to guess values if needed.
-
-#Requires -Module AzureAD, @{ModuleName = "RealmJoin.RunbookHelper"; ModuleVersion = "0.5.0" }
-
-param (
-    # Option - Use at least "givenName" and "surname" to create the user.
-    [string]$givenName = "",
-    [string]$surname = "",
-    # Option - Use at least "userPrincipalName" to create the user.
-    [string]$userPrincipalName,
-<<<<<<< HEAD
-    [string]$displayName = "",
-    [string]$companyName = "",
-=======
-    [string]$displayName,
-    [string]$companyName,
-    [string]$StreetAddress,
-    [string]$PostalCode,
-    [string]$City,
->>>>>>> 6cd8cccc
-    # Option - Use at least the "mailNickName" to create the user.
-    [string]$mailNickName = "",
-    [string]$defaultLicense = "LIC_M365_E5",
-    # Comma separated list of groups to add the user to
-    [string]$defaultGroups = "",
-    # Optional: Give an initial password. Otherwise, a random PW will be generated.
-    [String]$initialPassword = ""
-
-)
-
-Connect-RjRbAzureAD
-
-# AzureAD Module is broken in regards to ErrorAction, so...
-$ErrorActionPreference = "SilentlyContinue"
-
-# "Generating random initial PW."
-if ($initialPassword -eq "") {
-    $initialPassword = ("Start" + (Get-Random -Minimum 10000 -Maximum 99999) + "!")
-}
-
-# "Choosing UPN, if not given"
-if ($userPrincipalName -eq "") {
-    $tenantDetail = Get-AzureADTenantDetail
-    $UPNSuffix = ($tenantDetail.VerifiedDomains | Where-Object { $_._Default }).Name
-    if ($mailNickName -ne "") {
-        # Try to base it on mailnickname...
-        $userPrincipalName = $mailNickName + "@" + $UPNSuffix
-    }
-    elseif (($givenName -ne "") -and ($surname -ne "")) {
-        # Try to create it from the real name...
-        $userPrincipalName = $givenName + "." + $surname + "@" + $UPNSuffix
-    }
-    else {
-        throw "Please provide a userPrincipalName"
-    }
-    "Setting userPrincipalName to `"$userPrincipalName`"."
-}
-
-"Check if the username $userPrincipalName is available" 
-$targetUser = Get-AzureADUser -ObjectId $userPrincipalName 
-if ($null -ne $targetUser) {
-    throw ("Username $userPrincipalName is already taken.")
-}
-
-# Prefereably contruct the displayName from the real names...
-if (($displayName -eq "") -and ($givenName -ne "") -and ($surname -ne "")) {
-    $displayName = "$givenName $surname"    
-    "Setting displayName to `"$displayName`"."
-}
-
-if ($mailNickName -eq "") {
-    $mailNickName = $userPrincipalName.Split('@')[0]
-    "Setting mailNickName `"$mailNickName`"."
-}
-
-# Ok, at least have some displayName...
-if ($displayName -eq "") {
-    $displayName = $mailNickName    
-    "Setting displayName to `"$mailNickName`"."
-}
-
-if ($companyName -eq "") {
-    $companyName = (Get-AzureADTenantDetail).DisplayName
-    "Setting companyName to `"$companyName`"."
-}
-
-# Create password profile for new user
-$PasswordProfile = New-Object -TypeName Microsoft.Open.AzureAD.Model.PasswordProfile
-"Setting password."
-$PasswordProfile.Password = $initialPassword
-"Enforcing password change at next logon. (PasswordProfile)"
-$PasswordProfile.ForceChangePasswordNextLogin = $true
-
-"Creating user object for $userPrincipalName"
-try {
-    if (($givenName -ne "") -and ($surname -ne "")) {
-        $userObject = New-AzureADUser -AccountEnabled $true -DisplayName $displayName -PasswordProfile $PasswordProfile -UserPrincipalName $userPrincipalName -GivenName $givenName -Surname $surname -MailNickName $mailNickName -CompanyName $companyName -ErrorAction Stop 
-    }
-    else {
-        $userObject = New-AzureADUser -AccountEnabled $true -DisplayName $displayName -PasswordProfile $PasswordProfile -UserPrincipalName $userPrincipalName -MailNickName $mailNickName -CompanyName $companyName -ErrorAction Stop 
-    }
-}
-catch {
-    throw "Failed to create user $userPrincipalName"
-}
-
-# Assign the default license. Continue even if this fails.
-if ($defaultLicense -ne "") {
-    "Searching license group $defaultLicense."
-    $group = Get-AzureADGroup -Filter "displayName eq `'$defaultLicense`'" -ErrorAction SilentlyContinue
-    if (-not $group) {
-        "License group $defaultLicense not found!"
-        Write-Error "License group $defaultLicense not found!"
-    }
-    else {
-        "Adding $userPrincipalName to $($group.displayName)"
-        Add-AzureADGroupMember -ObjectId $group.ObjectId -RefObjectId $userObject.ObjectId | Out-Null
-    }
-}
-
-# Assign the given groups. Continue even if this fails.
-$groupsArray = $defaultGroups.split(',')
-foreach ($groupname in $groupsArray) {
-    if ($groupname -ne "") {
-        "Searching default group $groupname."
-        $group = Get-AzureADGroup -Filter "displayName eq `'$groupname`'" -ErrorAction SilentlyContinue
-        if (-not $group) {
-            "Group $groupname not found!" 
-            Write-Error "Group $groupname not found!"
-        }
-        else {
-            "Adding $userPrincipalName to $($group.displayName)"
-            Add-AzureADGroupMember -ObjectId $group.ObjectId -RefObjectId $userObject.ObjectId | Out-Null
-        }
-    }
-}
-
-# "Disconnecting from AzureAD."
-Disconnect-AzureAD
-
+# This runbook will create a new user account
+#
+# It will try to guess values if needed.
+
+#Requires -Module AzureAD, @{ModuleName = "RealmJoin.RunbookHelper"; ModuleVersion = "0.5.0" }
+
+param (
+    # Option - Use at least "givenName" and "surname" to create the user.
+    [string]$givenName = "",
+    [string]$surname = "",
+    # Option - Use at least "userPrincipalName" to create the user.
+    [string]$userPrincipalName,
+    [string]$displayName = "",
+    [string]$companyName = "",
+    [string]$StreetAddress,
+    [string]$PostalCode,
+    [string]$City,
+    # Option - Use at least the "mailNickName" to create the user.
+    [string]$mailNickName = "",
+    [string]$defaultLicense = "LIC_M365_E5",
+    # Comma separated list of groups to add the user to
+    [string]$defaultGroups = "",
+    # Optional: Give an initial password. Otherwise, a random PW will be generated.
+    [String]$initialPassword = ""
+
+)
+
+Connect-RjRbAzureAD
+
+# AzureAD Module is broken in regards to ErrorAction, so...
+$ErrorActionPreference = "SilentlyContinue"
+
+# "Generating random initial PW."
+if ($initialPassword -eq "") {
+    $initialPassword = ("Start" + (Get-Random -Minimum 10000 -Maximum 99999) + "!")
+}
+
+# "Choosing UPN, if not given"
+if ($userPrincipalName -eq "") {
+    $tenantDetail = Get-AzureADTenantDetail
+    $UPNSuffix = ($tenantDetail.VerifiedDomains | Where-Object { $_._Default }).Name
+    if ($mailNickName -ne "") {
+        # Try to base it on mailnickname...
+        $userPrincipalName = $mailNickName + "@" + $UPNSuffix
+    }
+    elseif (($givenName -ne "") -and ($surname -ne "")) {
+        # Try to create it from the real name...
+        $userPrincipalName = $givenName + "." + $surname + "@" + $UPNSuffix
+    }
+    else {
+        throw "Please provide a userPrincipalName"
+    }
+    "Setting userPrincipalName to `"$userPrincipalName`"."
+}
+
+"Check if the username $userPrincipalName is available" 
+$targetUser = Get-AzureADUser -ObjectId $userPrincipalName 
+if ($null -ne $targetUser) {
+    throw ("Username $userPrincipalName is already taken.")
+}
+
+# Prefereably contruct the displayName from the real names...
+if (($displayName -eq "") -and ($givenName -ne "") -and ($surname -ne "")) {
+    $displayName = "$givenName $surname"    
+    "Setting displayName to `"$displayName`"."
+}
+
+if ($mailNickName -eq "") {
+    $mailNickName = $userPrincipalName.Split('@')[0]
+    "Setting mailNickName `"$mailNickName`"."
+}
+
+# Ok, at least have some displayName...
+if ($displayName -eq "") {
+    $displayName = $mailNickName    
+    "Setting displayName to `"$mailNickName`"."
+}
+
+if ($companyName -eq "") {
+    $companyName = (Get-AzureADTenantDetail).DisplayName
+    "Setting companyName to `"$companyName`"."
+}
+
+# Create password profile for new user
+$PasswordProfile = New-Object -TypeName Microsoft.Open.AzureAD.Model.PasswordProfile
+"Setting password."
+$PasswordProfile.Password = $initialPassword
+"Enforcing password change at next logon. (PasswordProfile)"
+$PasswordProfile.ForceChangePasswordNextLogin = $true
+
+"Creating user object for $userPrincipalName"
+try {
+    if (($givenName -ne "") -and ($surname -ne "")) {
+        $userObject = New-AzureADUser -AccountEnabled $true -DisplayName $displayName -PasswordProfile $PasswordProfile -UserPrincipalName $userPrincipalName -GivenName $givenName -Surname $surname -MailNickName $mailNickName -CompanyName $companyName -ErrorAction Stop 
+    }
+    else {
+        $userObject = New-AzureADUser -AccountEnabled $true -DisplayName $displayName -PasswordProfile $PasswordProfile -UserPrincipalName $userPrincipalName -MailNickName $mailNickName -CompanyName $companyName -ErrorAction Stop 
+    }
+}
+catch {
+    throw "Failed to create user $userPrincipalName"
+}
+
+# Assign the default license. Continue even if this fails.
+if ($defaultLicense -ne "") {
+    "Searching license group $defaultLicense."
+    $group = Get-AzureADGroup -Filter "displayName eq `'$defaultLicense`'" -ErrorAction SilentlyContinue
+    if (-not $group) {
+        "License group $defaultLicense not found!"
+        Write-Error "License group $defaultLicense not found!"
+    }
+    else {
+        "Adding $userPrincipalName to $($group.displayName)"
+        Add-AzureADGroupMember -ObjectId $group.ObjectId -RefObjectId $userObject.ObjectId | Out-Null
+    }
+}
+
+# Assign the given groups. Continue even if this fails.
+$groupsArray = $defaultGroups.split(',')
+foreach ($groupname in $groupsArray) {
+    if ($groupname -ne "") {
+        "Searching default group $groupname."
+        $group = Get-AzureADGroup -Filter "displayName eq `'$groupname`'" -ErrorAction SilentlyContinue
+        if (-not $group) {
+            "Group $groupname not found!" 
+            Write-Error "Group $groupname not found!"
+        }
+        else {
+            "Adding $userPrincipalName to $($group.displayName)"
+            Add-AzureADGroupMember -ObjectId $group.ObjectId -RefObjectId $userObject.ObjectId | Out-Null
+        }
+    }
+}
+
+# "Disconnecting from AzureAD."
+Disconnect-AzureAD
+
 Write-Output "User $userPrincipalName successfully created. Initial PW: $initialPassword"