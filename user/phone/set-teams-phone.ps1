--- conflicted
+++ resolved
@@ -1,574 +1,566 @@
-<#
-  .SYNOPSIS
-  Assign a phone number to a Microsoft Teams enabled user, enable calling and Grant specific Microsoft Teams policies. 
-  
-  .DESCRIPTION
-  Assign a phone number to a Microsoft Teams enabled user, enable calling and Grant specific Microsoft Teams policies.
-  If the policy name of a policy is left blank, the corresponding policy will not be changed. To clear the policies assignment, the value "Global (Org Wide Default)" has to be entered.
-  
-  .NOTES
-  Permissions: 
-  The connection of the Microsoft Teams PowerShell module is ideally done through the Managed Identity of the Automation account of RealmJoin.
-  If this has not yet been set up and the old "Service User" is still stored, the connect is still included for stability reasons. 
-  However, it should be switched to Managed Identity as soon as possible!
-
-  .INPUTS
-  RunbookCustomization: {
-    "Parameters": {
-        "PhoneNumber": {
-            "DisplayName": "Phone number to assign (E.164 Format - Example:+49123987654"
-        },
-        "OnlineVoiceRoutingPolicy": {
-            "DisplayName": "Microsoft Teams Online Voice Routing Policy Name"
-        },
-        "TenantDialPlan": {
-            "DisplayName": "Microsoft Teams DialPlan Name"
-        },
-        "TeamsCallingPolicy": {
-            "DisplayName": "Microsoft Teams Calling Policy Name"
-        },
-        "TeamsIPPhonePolicy": {
-            "DisplayName": "Microsoft Teams IP Phone Policy Name (a.o. for Common Area Phone Users)"
-        },
-        "CallerName": {
-            "Hide": true
-        }
-    }
-}
-#>
-
-#Requires -Modules @{ModuleName = "RealmJoin.RunbookHelper"; ModuleVersion = "0.8.3" }
-#Requires -Modules @{ModuleName = "MicrosoftTeams"; ModuleVersion = "6.6.0" }
-
-param(
-    [Parameter(Mandatory = $true)]
-    [ValidateScript( { Use-RJInterface -Type Graph -Entity User -DisplayName "Current User" } )]
-    [String] $UserName,
-
-    #Number which should be assigned
-    [parameter(Mandatory = $true)]
-    [String] $PhoneNumber,
-
-    [parameter(Mandatory = $false)]
-    [String] $OnlineVoiceRoutingPolicy,
-
-    [parameter(Mandatory = $false)]
-    [String] $TenantDialPlan,
-
-    [parameter(Mandatory = $false)]
-    [String] $TeamsCallingPolicy,
-
-    [parameter(Mandatory = $false)]
-    [String] $TeamsIPPhonePolicy,
-
-    # CallerName is tracked purely for auditing purposes
-    [Parameter(Mandatory = $true)]
-    [string] $CallerName
-)
-
-Write-RjRbLog -Message "Caller: '$CallerName'" -Verbose
-
-$Version = "1.0.0"
-Write-RjRbLog -Message "Version: $Version" -Verbose
-
-########################################################
-##             Connect Part
-##          
-########################################################
-# Needs a Microsoft Teams Connection First!
-
-Write-Output "Connection - Connect to Microsoft Teams (PowerShell)"
-
-try {
-    $CredAutomation = Get-AutomationPSCredential -Name 'teamsautomation'
-}
-catch {
-    Write-Output "Connection - No automation credentials "teamsautomation" stored. Try newer managed identity approach now"
-}
-
-if ($CredAutomation -notlike "") {
-    $VerbosePreference = "SilentlyContinue"
-    Connect-MicrosoftTeams -Credential $CredAutomation 
-    $VerbosePreference = "Continue"
-}
-else {
-    Write-Output "Connection - Connect as RealmJoin managed identity"
-    $VerbosePreference = "SilentlyContinue"
-    Connect-MicrosoftTeams -Identity -ErrorAction Stop
-    $VerbosePreference = "Continue"
-}
-
-# Check if Teams connection is active
-try {
-    $Test = Get-CsTenant -ErrorAction Stop | Out-Null
-}
-catch {
-    try {
-        Start-Sleep -Seconds 5
-        $Test = Get-CsTenant -ErrorAction Stop | Out-Null
-    }
-    catch {
-        Write-Error -Message "Teams PowerShell session could not be established. Stopping script!" -ErrorAction Continue
-        throw "Teams PowerShell session could not be established. Stopping script!"
-        Exit
-    }
-}
-
-<<<<<<< HEAD
-=======
-# Add Caller in Verbose output
-if ($CallerName) {
-    Write-RjRbLog -Message "Caller: '$CallerName'" -Verbose
-}
-
-# Add Version in Verbose output
-$Version = "1.0.0" 
-Write-RjRbLog -Message "Version: $Version" -Verbose
-
->>>>>>> b4fd0a86
-########################################################
-##             StatusQuo & Preflight-Check Part
-##          
-########################################################
-
-# Get StatusQuo
-Write-Output ""
-Write-Output "Get StatusQuo"
-Write-Output "---------------------"
-Write-Output "Getting StatusQuo for user with submitted ID:  $UserName"
-try {
-    $StatusQuo = Get-CsOnlineUser $UserName
-}
-catch {
-    $message = $_
-    if ($message -like "userId was not found") {
-        Write-Error "User information could not be retrieved because the UserID was not found. This is usually the case if the user is not licensed for Microsoft Teams or the replication of the license in the Microsoft backend has not yet been completed. Please check the license and run it again after a minimum replication time of one hour."
-    }
-    else {
-        Write-Error "$message"
-    }
-}
-
-$UPN = $StatusQuo.UserPrincipalName
-Write-Output "UPN from user: $UPN"
-
-$CurrentLineUri = $StatusQuo.LineURI -replace ("tel:", "")
-
-if (!($CurrentLineUri.ToString().StartsWith("+"))) {
-    # Add prefix "+", if not there
-    $CurrentLineUri = "+" + $CurrentLineUri
-}
-
-if ($CurrentLineUri -like "+") {
-    $CurrentLineUri = "none"
-}
-
-if ($StatusQuo.OnlineVoiceRoutingPolicy -like "") {
-    $CurrentOnlineVoiceRoutingPolicy = "Global"
-}
-else {
-    $CurrentOnlineVoiceRoutingPolicy = $StatusQuo.OnlineVoiceRoutingPolicy
-}
-
-if ($StatusQuo.CallingPolicy -like "") {
-    $CurrentCallingPolicy = "Global"
-}
-else {
-    $CurrentCallingPolicy = $StatusQuo.CallingPolicy
-}
-
-if ($StatusQuo.DialPlan -like "") {
-    $CurrentDialPlan = "Global"
-}
-else {
-    $CurrentDialPlan = $StatusQuo.DialPlan
-}
-
-if ($StatusQuo.TenantDialPlan -like "") {
-    $CurrentTenantDialPlan = "Global"
-}
-else {
-    $CurrentTenantDialPlan = $StatusQuo.TenantDialPlan
-}
-
-if ($StatusQuo.TeamsIPPhonePolicy -like "") {
-    $CurrentTeamsIPPhonePolicy = "Global"
-}
-else {
-    $CurrentTeamsIPPhonePolicy = $StatusQuo.TeamsIPPhonePolicy
-}
-
-if ($StatusQuo.OnlineVoicemailPolicy -like "") {
-    $CurrentOnlineVoicemailPolicy = "Global"
-}
-else {
-    $CurrentOnlineVoicemailPolicy = $StatusQuo.OnlineVoicemailPolicy
-}
-
-if ($StatusQuo.TeamsMeetingPolicy -like "") {
-    $CurrentTeamsMeetingPolicy = "Global"
-}
-else {
-    $CurrentTeamsMeetingPolicy = $StatusQuo.TeamsMeetingPolicy
-}
-
-if ($StatusQuo.TeamsMeetingBroadcastPolicy -like "") {
-    $CurrentTeamsMeetingBroadcastPolicy = "Global"
-}
-else {
-    $CurrentTeamsMeetingBroadcastPolicy = $StatusQuo.TeamsMeetingBroadcastPolicy
-}
-
-Write-Output "Current OnlineVoiceRoutingPolicy: $CurrentOnlineVoiceRoutingPolicy"
-Write-Output "Current CallingPolicy: $CurrentCallingPolicy"
-Write-Output "Current DialPlan: $CurrentDialPlan"
-Write-Output "Current TenantDialPlan: $CurrentTenantDialPlan"
-Write-Output "Current TeamsIPPhonePolicy: $CurrentTeamsIPPhonePolicy"
-Write-Output "Current OnlineVoicemailPolicy: $CurrentOnlineVoicemailPolicy"
-Write-Output "Current TeamsMeetingPolicy: $CurrentTeamsMeetingPolicy"
-Write-Output "Current TeamsMeetingBroadcastPolicy (Live Event Policy): $CurrentTeamsMeetingBroadcastPolicy"
-
-Write-Output ""
-Write-Output "Preflight-Check"
-Write-Output "---------------------"
-
-# Init $TMP for "Global (Org Wide Default) Case"
-$TMP = $null
-
-
-$AssignedPlan = $StatusQuo.AssignedPlan
-
-if ($AssignedPlan.Capability -like "MCOSTANDARD" -or $AssignedPlan.Capability -like "MCOEV" -or $AssignedPlan.Capability -like "MCOEV-*") {
-    Write-Output "License check - Microsoft O365 Phone Standard is generally assigned to this user"
-
-    #Validation whether license is already assigned long enough
-    $Now = get-date
-
-    $LicenseTimeStamp = ($AssignedPlan | Where-Object Capability -Like "MCOSTANDARD").AssignedTimestamp
-
-    if ($LicenseTimeStamp -like "") {
-        $LicenseTimeStamp = ($AssignedPlan | Where-Object Capability -Like "MCOEV*").AssignedTimestamp
-    }
-    if ($LicenseTimeStamp -notlike "") {
-        try {
-            if ($LicenseTimeStamp.AddHours(1) -lt $Now ) {
-                Write-Output "The license has already been assigned to the user for more than one hour. Date/time of license assignment: $($LicenseTimeStamp.ToString("yyyy-MM-dd HH:mm:ss"))"
-                if (($LicenseTimeStamp.AddHours(24) -gt $Now)) {
-                    Write-Output "Note: In some cases, this may not yet be sufficient. It can take up to 24h until the license replication in the backend is completed!"
-                }
-                
-            }
-            else {
-                Write-Output ""
-                Write-Error -Message "Error: The user license should have been assigned for at least one hour, otherwise proper provisioning cannot be ensured. The license was assigned at $($LicenseTimeStamp.ToString("yyyy-MM-dd HH:mm:ss")) (UTC). Please try again at $($LicenseTimeStamp.AddHours(1).ToString("yyyy-MM-dd HH:mm:ss")) (MCOEV - Microsoft O365 Phone Standard)"  -ErrorAction Continue
-                throw "The user license should have been assigned for at least one hour, otherwise proper provisioning cannot be ensured. The license was assigned at $($LicenseTimeStamp.ToString("yyyy-MM-dd HH:mm:ss")) (UTC). Please try again at $($LicenseTimeStamp.AddHours(1).ToString("yyyy-MM-dd HH:mm:ss")) (MCOEV - Microsoft O365 Phone Standard)"
-                Exit
-            }
-        }
-        catch {
-            Write-Warning "Warning: The time of license assignment could not be verified!"
-        }
-    }
-    else {
-        Write-Warning "Warning: The time of license assignment could not be verified!"
-    }
-
-}
-else {
-    Write-Output ""
-    Write-Error -Message "Error: The user does not have a license assigned respectively it is not yet replicated in the teams backend or the corresponding applications within the license are not available (MCOEV - Microsoft O365 Phone Standard)" -ErrorAction Continue
-    throw "The user does not have a license assigned respectively it is not yet replicated in the teams backend or the corresponding applications within the license are not available (MCOEV - Microsoft O365 Phone Standard)"
-    Exit
-}
-
-
-# Check if number is E.164
-if ($PhoneNumber -notmatch "^\+\d{8,15}(;ext=\d{1,10})?") {
-    Write-Error -Message  "Error: Phone number needs to be in E.164 format ( '+#######...' )." -ErrorAction Continue
-    throw "Phone number needs to be in E.164 format ( '+#######...' )."
-}
-else {
-    if ($PhoneNumber -match "^\+\d{8,15}") {
-        Write-Output "Phone number is in the correct E.164 format (Number: $PhoneNumber)."
-    }
-    else {
-        Write-Output "Phone number is in the correct E.164 with extension format (Number: $PhoneNumber)."
-    }
-}
-
-# Check if number is already assigned
-$NumberCheck = "Empty"
-$CleanNumber = "tel:+" + ($PhoneNumber.Replace("+", ""))
-$NumberCheck = (Get-CsOnlineUser | Where-Object LineURI -Like "*$CleanNumber").UserPrincipalName
-$NumberAlreadyAssigned = 0
-
-if ($NumberCheck -notlike "") {
-    if ($UPN -like $Numbercheck) {
-        #Check if number is already assigned to the target user
-        $NumberAlreadyAssigned = 1
-        Write-Output "Phone number is already assigned to the user!"
-    }
-    else {
-        Write-Error -Message  "Teams - Error: The assignment for $UPN could not be performed. $PhoneNumber is already assigned to $NumberCheck" -ErrorAction Continue
-        throw "The assignment for could not be performed. PhoneNumber is already assigned!"
-    }
-}
-else {
-    Write-Output "Phone number is not yet assigned to a Microsoft Teams user"
-}
-
-#Check if number is a calling plan number
-Write-Output "Check if LineUri is a Calling Plan number"
-$CallingPlanNumber = (Get-CsPhoneNumberAssignment -NumberType CallingPlan).TelephoneNumber
-if ($CallingPlanNumber.Count -gt 0) {
-    if ($CallingPlanNumber -contains $PhoneNumber) {
-        $CallingPlanCheck = $true
-        Write-Output "Phone number is a Calling Plan number"
-    }
-    else {
-        $CallingPlanCheck = $false
-        Write-Output "Phone number is a Direct Routing number"
-    }
-}
-else {
-    Write-Output "Phone number is a Direct Routing number"
-    $CallingPlanCheck = $false
-}
-
-if ($OnlineVoiceRoutingPolicy -notlike "") {
-    Write-Output "Check if Online Voice Routing Policy exist"
-    # Check if specified Online Voice Routing Policy exists
-    try {
-        if ($OnlineVoiceRoutingPolicy -like "Global (Org Wide Default)") {
-            Write-Output "The specified Online Voice Routing Policy exists - (Global (Org Wide Default))"
-        }
-        else {
-            $TMP = Get-CsOnlineVoiceRoutingPolicy $OnlineVoiceRoutingPolicy -ErrorAction Stop
-            Write-Output "The specified Online Voice Routing Policy exists"
-        }
-    }
-    catch {
-        Write-Error -Message  "Teams - Error: The specified Online Voice Routing Policy could not be found in the tenant. Please check the specified policy! Submitted policy name: $OnlineVoiceRoutingPolicy" -ErrorAction Continue
-        throw "The specified Online Voice Routing Policy could not be found in the tenant!"
-    }
-    if ($TMP -notlike "") {
-        Clear-Variable TMP
-    }
-}
-
-if ($CallingPlanCheck -eq $false -and ($OnlineVoiceRoutingPolicy -like "")) {
-    Write-Warning "NOTE! - the number is not a Calling Plan number and should therefore be a Direct Routing number. However, no online voice routing policy was submitted! For outgoing telephony to work, the routing MUST be defined in the global online voice routing policy!"
-}
-
-# Check if specified Tenant Dial Plan exists, if submitted
-if ($TenantDialPlan -notlike "") {
-    try {
-        if ($TenantDialPlan -like "Global (Org Wide Default)") {
-            Write-Output "The specified Tenant Dial Plan exists - (Global (Org Wide Default))"
-        }
-        else {
-            $TMP = Get-CsTenantDialPlan $TenantDialPlan -ErrorAction Stop
-            Write-Output "The specified Tenant Dial Plan exists"
-        }
-    }
-    catch {
-        Write-Error -Message  "Teams - Error: The specified Tenant Dial Plan could not be found in the tenant. Please check the specified policy! Submitted policy name: $TenantDialPlan" -ErrorAction Continue
-        throw "The specified Tenant Dial Plan could not be found in the tenant!"
-    }
-    if ($TMP -notlike "") {
-        Clear-Variable TMP
-    }
-}
-
-
-# Check if specified Teams Calling Policy exists, if submitted
-if ($TeamsCallingPolicy -notlike "") {
-    try {
-        if ($TeamsCallingPolicy -like "Global (Org Wide Default)") {
-            Write-Output "The specified Teams Calling Policy exists - (Global (Org Wide Default))"
-        }
-        else {
-            $TMP = Get-CsTeamsCallingPolicy $TeamsCallingPolicy -ErrorAction Stop
-            Write-Output "The specified Teams Calling Policy exists"
-        }
-    }
-    catch {
-        Write-Error -Message  "Teams - Error: The specified Teams Calling Policy could not be found in the tenant. Please check the specified policy! Submitted policy name: $TeamsCallingPolicy" -ErrorAction Continue
-        throw "The specified Teams Calling Policy could not be found in the tenant!"
-    }
-    if ($TMP -notlike "") {
-        Clear-Variable TMP
-    }
-}
-
-# Check if specified Teams IP-Phone Policy exists, if submitted
-if ($TeamsIPPhonePolicy -notlike "") {
-    try {
-        if ($TeamsIPPhonePolicy -like "Global (Org Wide Default)") {
-            Write-Output "The specified Teams IP-Phone Policy exists - (Global (Org Wide Default))"
-        }
-        else {
-            $TMP = Get-CsTeamsIPPhonePolicy $TeamsIPPhonePolicy -ErrorAction Stop
-            Write-Output "The specified Teams IP-Phone Policy exists"
-        }
-    }
-    catch {
-        Write-Error -Message  "Teams - Error: The specified Teams IP-Phone Policy could not be found in the tenant. Please check the specified policy! Submitted policy name: $TeamsIPPhonePolicy" -ErrorAction Continue
-        throw "The specified Teams IP-Phone Policy could not be found in the tenant!"
-    }
-    if ($TMP -notlike "") {
-        Clear-Variable TMP
-    }
-}
-
-# Check if specified Teams IP-Phone Policy exists, if submitted
-if ($OnlineVoicemailPolicy -notlike "") {
-    try {
-        if ($OnlineVoicemailPolicy -like "Global (Org Wide Default)") {
-            Write-Output "The specified Teams Online Voicemail Policy exists - (Global (Org Wide Default))"
-        }
-        else {
-            $TMP = Get-CsOnlineVoicemailPolicy $OnlineVoicemailPolicy -ErrorAction Stop
-            Write-Output "The specified Teams Online Voicemail Policy exists"
-        }
-    }
-    catch {
-        Write-Error -Message  "Teams - Error: The specified Teams Online Voicemail Policy could not be found in the tenant. Please check the specified policy! Submitted policy name: $OnlineVoicemailPolicy" -ErrorAction Continue
-        throw "The specified Teams Online Voicemail Policy could not be found in the tenant! Please check the specified policy! Submitted policy name: $OnlineVoicemailPolicy"
-    }
-    if ($TMP -notlike "") {
-        Clear-Variable TMP
-    }
-    
-}
-
-
-########################################################
-##             Main Part
-##          
-########################################################
-Write-Output ""
-Write-Output "Start set process"
-Write-Output "---------------------"
-
-if ($NumberAlreadyAssigned -like 1) {
-    Write-Output "Number $PhoneNumber is already set to $UPN - skip phone number assignment"
-}
-else {
-    Write-Output "Set $PhoneNumber to $UPN"
-    try {
-        if ($CallingPlanCheck) {
-            Set-CsPhoneNumberAssignment -Identity $UPN -PhoneNumber $PhoneNumber -PhoneNumberType CallingPlan -ErrorAction Stop
-        }
-        else {
-            Set-CsPhoneNumberAssignment -Identity $UPN -PhoneNumber $PhoneNumber -PhoneNumberType DirectRouting -ErrorAction Stop
-        }
-    }
-    catch {
-        $message = $_
-        Write-Error -Message "Teams - Error: The assignment for $UPN could not be performed! Error Message: $message" -ErrorAction Continue
-        throw "Teams - Error: The assignment for $UPN could not be performed! Further details in ""All Logs"""
-    }
-}
-
-if (($OnlineVoiceRoutingPolicy -notlike "") -or ($TenantDialPlan -notlike "") -or ($TeamsCallingPolicy -notlike "") -or ($TeamsIPPhonePolicy -notlike "") -or ($OnlineVoicemailPolicy -notlike "")) {
-    Write-Output ""
-    Write-Output "Grant Policies policies to $UPN :"
-
-    # Grant OnlineVoiceRoutingPolicy if defined
-    if ($OnlineVoiceRoutingPolicy -notlike "") {
-        Write-Output "Online Voice Routing Policy: $OnlineVoiceRoutingPolicy"
-        try {
-            if ($OnlineVoiceRoutingPolicy -like "Global (Org Wide Default)") {
-                Grant-CsOnlineVoiceRoutingPolicy -Identity $UPN -PolicyName $null -ErrorAction Stop #reset to default
-            }
-            else {
-                Grant-CsOnlineVoiceRoutingPolicy -Identity $UPN -PolicyName $OnlineVoiceRoutingPolicy -ErrorAction Stop  
-            }  
-        }
-        catch {
-            $message = $_
-            Write-Error -Message "Teams - Error: The assignment of OnlineVoiceRoutingPolicy for $UPN could not be completed! Error Message: $message" -ErrorAction Continue
-            throw "Teams - Error: The assignment of OnlineVoiceRoutingPolicy for $UPN could not be completed!"
-        }
-    }
-
-    # Grant TenantDialPlan if defined
-    if ($TenantDialPlan -notlike "") {
-        Write-Output "Tenant Dial Plan: $TenantDialPlan"
-        try {
-            if ($TenantDialPlan -like "Global (Org Wide Default)") {
-                Grant-CsTenantDialPlan -Identity $UPN -PolicyName $null -ErrorAction Stop #reset to default
-            }
-            else {
-                Grant-CsTenantDialPlan -Identity $UPN -PolicyName $TenantDialPlan -ErrorAction Stop  
-            }
-        }
-        catch {
-            $message = $_
-            Write-Error -Message "Teams - Error: The assignment of TenantDialPlan for $UPN could not be completed! Error Message: $message" -ErrorAction Continue
-            throw "Teams - Error: The assignment of TenantDialPlan for $UPN could not be completed!"
-        }
-    }
-
-    # Grant TeamsCallingPolicy if defined
-    if ($TeamsCallingPolicy -notlike "") {
-        Write-Output "Calling Policy: $TeamsCallingPolicy"
-        try {
-            if ($TeamsCallingPolicy -like "Global (Org Wide Default)") {
-                Grant-CsTeamsCallingPolicy -Identity $UPN -PolicyName $null -ErrorAction Stop #reset to default
-            }
-            else {
-                Grant-CsTeamsCallingPolicy -Identity $UPN -PolicyName $TeamsCallingPolicy -ErrorAction Stop  
-            } 
-        }
-        catch {
-            $message = $_
-            Write-Error -Message "Teams - Error: The assignment of TeamsCallingPolicy for $UPN could not be completed! Error Message: $message" -ErrorAction Continue
-            throw "Teams - Error: The assignment of TeamsCallingPolicy for $UPN could not be completed!"
-        }
-    }
-
-    # Grant TeamsIPPhonePolicy if defined
-    if ($TeamsIPPhonePolicy -notlike "") {
-        Write-Output "IP-Phone Policy: $TeamsIPPhonePolicy"
-        try {
-            if ($TeamsIPPhonePolicy -like "Global (Org Wide Default)") {
-                Grant-CsTeamsIPPhonePolicy -Identity $UPN -PolicyName $null -ErrorAction Stop #reset to default
-            }
-            else {
-                Grant-CsTeamsIPPhonePolicy -Identity $UPN -PolicyName $TeamsIPPhonePolicy -ErrorAction Stop  
-            } 
-        }
-        catch {
-            $message = $_
-            Write-Error -Message "Teams - Error: The assignment of TeamsIPPhonePolicy for $UPN could not be completed! Error Message: $message" -ErrorAction Continue
-            throw "Teams - Error: The assignment of TeamsIPPhonePolicy for $UPN could not be completed!"
-        }
-    }
-
-    # Grant OnlineVoicemailPolicy, if submitted
-    if ($OnlineVoicemailPolicy -notlike "") {
-        Write-Output "OnlineVoicemailPolicy: $OnlineVoicemailPolicy"
-        try {
-            if ($OnlineVoicemailPolicy -like "Global (Org Wide Default)") {
-                Grant-CsOnlineVoicemailPolicy -Identity $UPN -PolicyName $null -ErrorAction Stop #reset to default
-            }
-            else {
-                Grant-CsOnlineVoicemailPolicy -Identity $UPN -PolicyName $OnlineVoicemailPolicy -ErrorAction Stop  
-            }  
-        }
-        catch {        
-            $message = $_
-            Write-Error -Message "Teams - Error: The assignment of OnlineVoicemailPolicy for $UPN could not be completed! Error Message: $message" -ErrorAction Continue
-            throw "Teams - Error: The assignment of OnlineVoicemailPolicy for $UPN could not be completed!"
-        }
-    }
-
-}
-
-Write-Output ""
-Write-Output "Done!"
-
-Disconnect-MicrosoftTeams -Confirm:$false | Out-Null
+<#
+  .SYNOPSIS
+  Assign a phone number to a Microsoft Teams enabled user, enable calling and Grant specific Microsoft Teams policies. 
+  
+  .DESCRIPTION
+  Assign a phone number to a Microsoft Teams enabled user, enable calling and Grant specific Microsoft Teams policies.
+  If the policy name of a policy is left blank, the corresponding policy will not be changed. To clear the policies assignment, the value "Global (Org Wide Default)" has to be entered.
+  
+  .NOTES
+  Permissions: 
+  The connection of the Microsoft Teams PowerShell module is ideally done through the Managed Identity of the Automation account of RealmJoin.
+  If this has not yet been set up and the old "Service User" is still stored, the connect is still included for stability reasons. 
+  However, it should be switched to Managed Identity as soon as possible!
+
+  .INPUTS
+  RunbookCustomization: {
+    "Parameters": {
+        "PhoneNumber": {
+            "DisplayName": "Phone number to assign (E.164 Format - Example:+49123987654"
+        },
+        "OnlineVoiceRoutingPolicy": {
+            "DisplayName": "Microsoft Teams Online Voice Routing Policy Name"
+        },
+        "TenantDialPlan": {
+            "DisplayName": "Microsoft Teams DialPlan Name"
+        },
+        "TeamsCallingPolicy": {
+            "DisplayName": "Microsoft Teams Calling Policy Name"
+        },
+        "TeamsIPPhonePolicy": {
+            "DisplayName": "Microsoft Teams IP Phone Policy Name (a.o. for Common Area Phone Users)"
+        },
+        "CallerName": {
+            "Hide": true
+        }
+    }
+}
+#>
+
+#Requires -Modules @{ModuleName = "RealmJoin.RunbookHelper"; ModuleVersion = "0.8.3" }
+#Requires -Modules @{ModuleName = "MicrosoftTeams"; ModuleVersion = "6.6.0" }
+
+param(
+    [Parameter(Mandatory = $true)]
+    [ValidateScript( { Use-RJInterface -Type Graph -Entity User -DisplayName "Current User" } )]
+    [String] $UserName,
+
+    #Number which should be assigned
+    [parameter(Mandatory = $true)]
+    [String] $PhoneNumber,
+
+    [parameter(Mandatory = $false)]
+    [String] $OnlineVoiceRoutingPolicy,
+
+    [parameter(Mandatory = $false)]
+    [String] $TenantDialPlan,
+
+    [parameter(Mandatory = $false)]
+    [String] $TeamsCallingPolicy,
+
+    [parameter(Mandatory = $false)]
+    [String] $TeamsIPPhonePolicy,
+
+    # CallerName is tracked purely for auditing purposes
+    [Parameter(Mandatory = $true)]
+    [string] $CallerName
+)
+
+# Add Caller in Verbose output
+if ($CallerName) {
+    Write-RjRbLog -Message "Caller: '$CallerName'" -Verbose
+}
+
+# Add Version in Verbose output
+$Version = "1.0.0" 
+Write-RjRbLog -Message "Version: $Version" -Verbose
+
+########################################################
+##             Connect Part
+##          
+########################################################
+# Needs a Microsoft Teams Connection First!
+
+Write-Output "Connection - Connect to Microsoft Teams (PowerShell)"
+
+try {
+    $CredAutomation = Get-AutomationPSCredential -Name 'teamsautomation'
+}
+catch {
+    Write-Output "Connection - No automation credentials "teamsautomation" stored. Try newer managed identity approach now"
+}
+
+if ($CredAutomation -notlike "") {
+    $VerbosePreference = "SilentlyContinue"
+    Connect-MicrosoftTeams -Credential $CredAutomation 
+    $VerbosePreference = "Continue"
+}
+else {
+    Write-Output "Connection - Connect as RealmJoin managed identity"
+    $VerbosePreference = "SilentlyContinue"
+    Connect-MicrosoftTeams -Identity -ErrorAction Stop
+    $VerbosePreference = "Continue"
+}
+
+# Check if Teams connection is active
+try {
+    $Test = Get-CsTenant -ErrorAction Stop | Out-Null
+}
+catch {
+    try {
+        Start-Sleep -Seconds 5
+        $Test = Get-CsTenant -ErrorAction Stop | Out-Null
+    }
+    catch {
+        Write-Error -Message "Teams PowerShell session could not be established. Stopping script!" -ErrorAction Continue
+        throw "Teams PowerShell session could not be established. Stopping script!"
+        Exit
+    }
+}
+
+########################################################
+##             StatusQuo & Preflight-Check Part
+##          
+########################################################
+
+# Get StatusQuo
+Write-Output ""
+Write-Output "Get StatusQuo"
+Write-Output "---------------------"
+Write-Output "Getting StatusQuo for user with submitted ID:  $UserName"
+try {
+    $StatusQuo = Get-CsOnlineUser $UserName
+}
+catch {
+    $message = $_
+    if ($message -like "userId was not found") {
+        Write-Error "User information could not be retrieved because the UserID was not found. This is usually the case if the user is not licensed for Microsoft Teams or the replication of the license in the Microsoft backend has not yet been completed. Please check the license and run it again after a minimum replication time of one hour."
+    }
+    else {
+        Write-Error "$message"
+    }
+}
+
+$UPN = $StatusQuo.UserPrincipalName
+Write-Output "UPN from user: $UPN"
+
+$CurrentLineUri = $StatusQuo.LineURI -replace ("tel:", "")
+
+if (!($CurrentLineUri.ToString().StartsWith("+"))) {
+    # Add prefix "+", if not there
+    $CurrentLineUri = "+" + $CurrentLineUri
+}
+
+if ($CurrentLineUri -like "+") {
+    $CurrentLineUri = "none"
+}
+
+if ($StatusQuo.OnlineVoiceRoutingPolicy -like "") {
+    $CurrentOnlineVoiceRoutingPolicy = "Global"
+}
+else {
+    $CurrentOnlineVoiceRoutingPolicy = $StatusQuo.OnlineVoiceRoutingPolicy
+}
+
+if ($StatusQuo.CallingPolicy -like "") {
+    $CurrentCallingPolicy = "Global"
+}
+else {
+    $CurrentCallingPolicy = $StatusQuo.CallingPolicy
+}
+
+if ($StatusQuo.DialPlan -like "") {
+    $CurrentDialPlan = "Global"
+}
+else {
+    $CurrentDialPlan = $StatusQuo.DialPlan
+}
+
+if ($StatusQuo.TenantDialPlan -like "") {
+    $CurrentTenantDialPlan = "Global"
+}
+else {
+    $CurrentTenantDialPlan = $StatusQuo.TenantDialPlan
+}
+
+if ($StatusQuo.TeamsIPPhonePolicy -like "") {
+    $CurrentTeamsIPPhonePolicy = "Global"
+}
+else {
+    $CurrentTeamsIPPhonePolicy = $StatusQuo.TeamsIPPhonePolicy
+}
+
+if ($StatusQuo.OnlineVoicemailPolicy -like "") {
+    $CurrentOnlineVoicemailPolicy = "Global"
+}
+else {
+    $CurrentOnlineVoicemailPolicy = $StatusQuo.OnlineVoicemailPolicy
+}
+
+if ($StatusQuo.TeamsMeetingPolicy -like "") {
+    $CurrentTeamsMeetingPolicy = "Global"
+}
+else {
+    $CurrentTeamsMeetingPolicy = $StatusQuo.TeamsMeetingPolicy
+}
+
+if ($StatusQuo.TeamsMeetingBroadcastPolicy -like "") {
+    $CurrentTeamsMeetingBroadcastPolicy = "Global"
+}
+else {
+    $CurrentTeamsMeetingBroadcastPolicy = $StatusQuo.TeamsMeetingBroadcastPolicy
+}
+
+Write-Output "Current OnlineVoiceRoutingPolicy: $CurrentOnlineVoiceRoutingPolicy"
+Write-Output "Current CallingPolicy: $CurrentCallingPolicy"
+Write-Output "Current DialPlan: $CurrentDialPlan"
+Write-Output "Current TenantDialPlan: $CurrentTenantDialPlan"
+Write-Output "Current TeamsIPPhonePolicy: $CurrentTeamsIPPhonePolicy"
+Write-Output "Current OnlineVoicemailPolicy: $CurrentOnlineVoicemailPolicy"
+Write-Output "Current TeamsMeetingPolicy: $CurrentTeamsMeetingPolicy"
+Write-Output "Current TeamsMeetingBroadcastPolicy (Live Event Policy): $CurrentTeamsMeetingBroadcastPolicy"
+
+Write-Output ""
+Write-Output "Preflight-Check"
+Write-Output "---------------------"
+
+# Init $TMP for "Global (Org Wide Default) Case"
+$TMP = $null
+
+
+$AssignedPlan = $StatusQuo.AssignedPlan
+
+if ($AssignedPlan.Capability -like "MCOSTANDARD" -or $AssignedPlan.Capability -like "MCOEV" -or $AssignedPlan.Capability -like "MCOEV-*") {
+    Write-Output "License check - Microsoft O365 Phone Standard is generally assigned to this user"
+
+    #Validation whether license is already assigned long enough
+    $Now = get-date
+
+    $LicenseTimeStamp = ($AssignedPlan | Where-Object Capability -Like "MCOSTANDARD").AssignedTimestamp
+
+    if ($LicenseTimeStamp -like "") {
+        $LicenseTimeStamp = ($AssignedPlan | Where-Object Capability -Like "MCOEV*").AssignedTimestamp
+    }
+    if ($LicenseTimeStamp -notlike "") {
+        try {
+            if ($LicenseTimeStamp.AddHours(1) -lt $Now ) {
+                Write-Output "The license has already been assigned to the user for more than one hour. Date/time of license assignment: $($LicenseTimeStamp.ToString("yyyy-MM-dd HH:mm:ss"))"
+                if (($LicenseTimeStamp.AddHours(24) -gt $Now)) {
+                    Write-Output "Note: In some cases, this may not yet be sufficient. It can take up to 24h until the license replication in the backend is completed!"
+                }
+                
+            }
+            else {
+                Write-Output ""
+                Write-Error -Message "Error: The user license should have been assigned for at least one hour, otherwise proper provisioning cannot be ensured. The license was assigned at $($LicenseTimeStamp.ToString("yyyy-MM-dd HH:mm:ss")) (UTC). Please try again at $($LicenseTimeStamp.AddHours(1).ToString("yyyy-MM-dd HH:mm:ss")) (MCOEV - Microsoft O365 Phone Standard)"  -ErrorAction Continue
+                throw "The user license should have been assigned for at least one hour, otherwise proper provisioning cannot be ensured. The license was assigned at $($LicenseTimeStamp.ToString("yyyy-MM-dd HH:mm:ss")) (UTC). Please try again at $($LicenseTimeStamp.AddHours(1).ToString("yyyy-MM-dd HH:mm:ss")) (MCOEV - Microsoft O365 Phone Standard)"
+                Exit
+            }
+        }
+        catch {
+            Write-Warning "Warning: The time of license assignment could not be verified!"
+        }
+    }
+    else {
+        Write-Warning "Warning: The time of license assignment could not be verified!"
+    }
+
+}
+else {
+    Write-Output ""
+    Write-Error -Message "Error: The user does not have a license assigned respectively it is not yet replicated in the teams backend or the corresponding applications within the license are not available (MCOEV - Microsoft O365 Phone Standard)" -ErrorAction Continue
+    throw "The user does not have a license assigned respectively it is not yet replicated in the teams backend or the corresponding applications within the license are not available (MCOEV - Microsoft O365 Phone Standard)"
+    Exit
+}
+
+
+# Check if number is E.164
+if ($PhoneNumber -notmatch "^\+\d{8,15}(;ext=\d{1,10})?") {
+    Write-Error -Message  "Error: Phone number needs to be in E.164 format ( '+#######...' )." -ErrorAction Continue
+    throw "Phone number needs to be in E.164 format ( '+#######...' )."
+}
+else {
+    if ($PhoneNumber -match "^\+\d{8,15}") {
+        Write-Output "Phone number is in the correct E.164 format (Number: $PhoneNumber)."
+    }
+    else {
+        Write-Output "Phone number is in the correct E.164 with extension format (Number: $PhoneNumber)."
+    }
+}
+
+# Check if number is already assigned
+$NumberCheck = "Empty"
+$CleanNumber = "tel:+" + ($PhoneNumber.Replace("+", ""))
+$NumberCheck = (Get-CsOnlineUser | Where-Object LineURI -Like "*$CleanNumber").UserPrincipalName
+$NumberAlreadyAssigned = 0
+
+if ($NumberCheck -notlike "") {
+    if ($UPN -like $Numbercheck) {
+        #Check if number is already assigned to the target user
+        $NumberAlreadyAssigned = 1
+        Write-Output "Phone number is already assigned to the user!"
+    }
+    else {
+        Write-Error -Message  "Teams - Error: The assignment for $UPN could not be performed. $PhoneNumber is already assigned to $NumberCheck" -ErrorAction Continue
+        throw "The assignment for could not be performed. PhoneNumber is already assigned!"
+    }
+}
+else {
+    Write-Output "Phone number is not yet assigned to a Microsoft Teams user"
+}
+
+#Check if number is a calling plan number
+Write-Output "Check if LineUri is a Calling Plan number"
+$CallingPlanNumber = (Get-CsPhoneNumberAssignment -NumberType CallingPlan).TelephoneNumber
+if ($CallingPlanNumber.Count -gt 0) {
+    if ($CallingPlanNumber -contains $PhoneNumber) {
+        $CallingPlanCheck = $true
+        Write-Output "Phone number is a Calling Plan number"
+    }
+    else {
+        $CallingPlanCheck = $false
+        Write-Output "Phone number is a Direct Routing number"
+    }
+}
+else {
+    Write-Output "Phone number is a Direct Routing number"
+    $CallingPlanCheck = $false
+}
+
+if ($OnlineVoiceRoutingPolicy -notlike "") {
+    Write-Output "Check if Online Voice Routing Policy exist"
+    # Check if specified Online Voice Routing Policy exists
+    try {
+        if ($OnlineVoiceRoutingPolicy -like "Global (Org Wide Default)") {
+            Write-Output "The specified Online Voice Routing Policy exists - (Global (Org Wide Default))"
+        }
+        else {
+            $TMP = Get-CsOnlineVoiceRoutingPolicy $OnlineVoiceRoutingPolicy -ErrorAction Stop
+            Write-Output "The specified Online Voice Routing Policy exists"
+        }
+    }
+    catch {
+        Write-Error -Message  "Teams - Error: The specified Online Voice Routing Policy could not be found in the tenant. Please check the specified policy! Submitted policy name: $OnlineVoiceRoutingPolicy" -ErrorAction Continue
+        throw "The specified Online Voice Routing Policy could not be found in the tenant!"
+    }
+    if ($TMP -notlike "") {
+        Clear-Variable TMP
+    }
+}
+
+if ($CallingPlanCheck -eq $false -and ($OnlineVoiceRoutingPolicy -like "")) {
+    Write-Warning "NOTE! - the number is not a Calling Plan number and should therefore be a Direct Routing number. However, no online voice routing policy was submitted! For outgoing telephony to work, the routing MUST be defined in the global online voice routing policy!"
+}
+
+# Check if specified Tenant Dial Plan exists, if submitted
+if ($TenantDialPlan -notlike "") {
+    try {
+        if ($TenantDialPlan -like "Global (Org Wide Default)") {
+            Write-Output "The specified Tenant Dial Plan exists - (Global (Org Wide Default))"
+        }
+        else {
+            $TMP = Get-CsTenantDialPlan $TenantDialPlan -ErrorAction Stop
+            Write-Output "The specified Tenant Dial Plan exists"
+        }
+    }
+    catch {
+        Write-Error -Message  "Teams - Error: The specified Tenant Dial Plan could not be found in the tenant. Please check the specified policy! Submitted policy name: $TenantDialPlan" -ErrorAction Continue
+        throw "The specified Tenant Dial Plan could not be found in the tenant!"
+    }
+    if ($TMP -notlike "") {
+        Clear-Variable TMP
+    }
+}
+
+
+# Check if specified Teams Calling Policy exists, if submitted
+if ($TeamsCallingPolicy -notlike "") {
+    try {
+        if ($TeamsCallingPolicy -like "Global (Org Wide Default)") {
+            Write-Output "The specified Teams Calling Policy exists - (Global (Org Wide Default))"
+        }
+        else {
+            $TMP = Get-CsTeamsCallingPolicy $TeamsCallingPolicy -ErrorAction Stop
+            Write-Output "The specified Teams Calling Policy exists"
+        }
+    }
+    catch {
+        Write-Error -Message  "Teams - Error: The specified Teams Calling Policy could not be found in the tenant. Please check the specified policy! Submitted policy name: $TeamsCallingPolicy" -ErrorAction Continue
+        throw "The specified Teams Calling Policy could not be found in the tenant!"
+    }
+    if ($TMP -notlike "") {
+        Clear-Variable TMP
+    }
+}
+
+# Check if specified Teams IP-Phone Policy exists, if submitted
+if ($TeamsIPPhonePolicy -notlike "") {
+    try {
+        if ($TeamsIPPhonePolicy -like "Global (Org Wide Default)") {
+            Write-Output "The specified Teams IP-Phone Policy exists - (Global (Org Wide Default))"
+        }
+        else {
+            $TMP = Get-CsTeamsIPPhonePolicy $TeamsIPPhonePolicy -ErrorAction Stop
+            Write-Output "The specified Teams IP-Phone Policy exists"
+        }
+    }
+    catch {
+        Write-Error -Message  "Teams - Error: The specified Teams IP-Phone Policy could not be found in the tenant. Please check the specified policy! Submitted policy name: $TeamsIPPhonePolicy" -ErrorAction Continue
+        throw "The specified Teams IP-Phone Policy could not be found in the tenant!"
+    }
+    if ($TMP -notlike "") {
+        Clear-Variable TMP
+    }
+}
+
+# Check if specified Teams IP-Phone Policy exists, if submitted
+if ($OnlineVoicemailPolicy -notlike "") {
+    try {
+        if ($OnlineVoicemailPolicy -like "Global (Org Wide Default)") {
+            Write-Output "The specified Teams Online Voicemail Policy exists - (Global (Org Wide Default))"
+        }
+        else {
+            $TMP = Get-CsOnlineVoicemailPolicy $OnlineVoicemailPolicy -ErrorAction Stop
+            Write-Output "The specified Teams Online Voicemail Policy exists"
+        }
+    }
+    catch {
+        Write-Error -Message  "Teams - Error: The specified Teams Online Voicemail Policy could not be found in the tenant. Please check the specified policy! Submitted policy name: $OnlineVoicemailPolicy" -ErrorAction Continue
+        throw "The specified Teams Online Voicemail Policy could not be found in the tenant! Please check the specified policy! Submitted policy name: $OnlineVoicemailPolicy"
+    }
+    if ($TMP -notlike "") {
+        Clear-Variable TMP
+    }
+    
+}
+
+
+########################################################
+##             Main Part
+##          
+########################################################
+Write-Output ""
+Write-Output "Start set process"
+Write-Output "---------------------"
+
+if ($NumberAlreadyAssigned -like 1) {
+    Write-Output "Number $PhoneNumber is already set to $UPN - skip phone number assignment"
+}
+else {
+    Write-Output "Set $PhoneNumber to $UPN"
+    try {
+        if ($CallingPlanCheck) {
+            Set-CsPhoneNumberAssignment -Identity $UPN -PhoneNumber $PhoneNumber -PhoneNumberType CallingPlan -ErrorAction Stop
+        }
+        else {
+            Set-CsPhoneNumberAssignment -Identity $UPN -PhoneNumber $PhoneNumber -PhoneNumberType DirectRouting -ErrorAction Stop
+        }
+    }
+    catch {
+        $message = $_
+        Write-Error -Message "Teams - Error: The assignment for $UPN could not be performed! Error Message: $message" -ErrorAction Continue
+        throw "Teams - Error: The assignment for $UPN could not be performed! Further details in ""All Logs"""
+    }
+}
+
+if (($OnlineVoiceRoutingPolicy -notlike "") -or ($TenantDialPlan -notlike "") -or ($TeamsCallingPolicy -notlike "") -or ($TeamsIPPhonePolicy -notlike "") -or ($OnlineVoicemailPolicy -notlike "")) {
+    Write-Output ""
+    Write-Output "Grant Policies policies to $UPN :"
+
+    # Grant OnlineVoiceRoutingPolicy if defined
+    if ($OnlineVoiceRoutingPolicy -notlike "") {
+        Write-Output "Online Voice Routing Policy: $OnlineVoiceRoutingPolicy"
+        try {
+            if ($OnlineVoiceRoutingPolicy -like "Global (Org Wide Default)") {
+                Grant-CsOnlineVoiceRoutingPolicy -Identity $UPN -PolicyName $null -ErrorAction Stop #reset to default
+            }
+            else {
+                Grant-CsOnlineVoiceRoutingPolicy -Identity $UPN -PolicyName $OnlineVoiceRoutingPolicy -ErrorAction Stop  
+            }  
+        }
+        catch {
+            $message = $_
+            Write-Error -Message "Teams - Error: The assignment of OnlineVoiceRoutingPolicy for $UPN could not be completed! Error Message: $message" -ErrorAction Continue
+            throw "Teams - Error: The assignment of OnlineVoiceRoutingPolicy for $UPN could not be completed!"
+        }
+    }
+
+    # Grant TenantDialPlan if defined
+    if ($TenantDialPlan -notlike "") {
+        Write-Output "Tenant Dial Plan: $TenantDialPlan"
+        try {
+            if ($TenantDialPlan -like "Global (Org Wide Default)") {
+                Grant-CsTenantDialPlan -Identity $UPN -PolicyName $null -ErrorAction Stop #reset to default
+            }
+            else {
+                Grant-CsTenantDialPlan -Identity $UPN -PolicyName $TenantDialPlan -ErrorAction Stop  
+            }
+        }
+        catch {
+            $message = $_
+            Write-Error -Message "Teams - Error: The assignment of TenantDialPlan for $UPN could not be completed! Error Message: $message" -ErrorAction Continue
+            throw "Teams - Error: The assignment of TenantDialPlan for $UPN could not be completed!"
+        }
+    }
+
+    # Grant TeamsCallingPolicy if defined
+    if ($TeamsCallingPolicy -notlike "") {
+        Write-Output "Calling Policy: $TeamsCallingPolicy"
+        try {
+            if ($TeamsCallingPolicy -like "Global (Org Wide Default)") {
+                Grant-CsTeamsCallingPolicy -Identity $UPN -PolicyName $null -ErrorAction Stop #reset to default
+            }
+            else {
+                Grant-CsTeamsCallingPolicy -Identity $UPN -PolicyName $TeamsCallingPolicy -ErrorAction Stop  
+            } 
+        }
+        catch {
+            $message = $_
+            Write-Error -Message "Teams - Error: The assignment of TeamsCallingPolicy for $UPN could not be completed! Error Message: $message" -ErrorAction Continue
+            throw "Teams - Error: The assignment of TeamsCallingPolicy for $UPN could not be completed!"
+        }
+    }
+
+    # Grant TeamsIPPhonePolicy if defined
+    if ($TeamsIPPhonePolicy -notlike "") {
+        Write-Output "IP-Phone Policy: $TeamsIPPhonePolicy"
+        try {
+            if ($TeamsIPPhonePolicy -like "Global (Org Wide Default)") {
+                Grant-CsTeamsIPPhonePolicy -Identity $UPN -PolicyName $null -ErrorAction Stop #reset to default
+            }
+            else {
+                Grant-CsTeamsIPPhonePolicy -Identity $UPN -PolicyName $TeamsIPPhonePolicy -ErrorAction Stop  
+            } 
+        }
+        catch {
+            $message = $_
+            Write-Error -Message "Teams - Error: The assignment of TeamsIPPhonePolicy for $UPN could not be completed! Error Message: $message" -ErrorAction Continue
+            throw "Teams - Error: The assignment of TeamsIPPhonePolicy for $UPN could not be completed!"
+        }
+    }
+
+    # Grant OnlineVoicemailPolicy, if submitted
+    if ($OnlineVoicemailPolicy -notlike "") {
+        Write-Output "OnlineVoicemailPolicy: $OnlineVoicemailPolicy"
+        try {
+            if ($OnlineVoicemailPolicy -like "Global (Org Wide Default)") {
+                Grant-CsOnlineVoicemailPolicy -Identity $UPN -PolicyName $null -ErrorAction Stop #reset to default
+            }
+            else {
+                Grant-CsOnlineVoicemailPolicy -Identity $UPN -PolicyName $OnlineVoicemailPolicy -ErrorAction Stop  
+            }  
+        }
+        catch {        
+            $message = $_
+            Write-Error -Message "Teams - Error: The assignment of OnlineVoicemailPolicy for $UPN could not be completed! Error Message: $message" -ErrorAction Continue
+            throw "Teams - Error: The assignment of OnlineVoicemailPolicy for $UPN could not be completed!"
+        }
+    }
+
+}
+
+Write-Output ""
+Write-Output "Done!"
+
+Disconnect-MicrosoftTeams -Confirm:$false | Out-Null
 Get-PSSession | Remove-PSSession | Out-Null