--- conflicted
+++ resolved
@@ -1,382 +1,363 @@
-<#
-  .SYNOPSIS
-  Get the status quo of a Microsoft Teams user in terms of phone number, if any, and certain Microsoft Teams policies.
-
-  .DESCRIPTION
-  Get the status quo of a Microsoft Teams user in terms of phone number, if any, and certain Microsoft Teams policies.
-
-  .PARAMETER UserName
-  The user for whom the status quo should be retrieved. This can be filled in with the user picker in the UI.
-
-  .INPUTS
-  RunbookCustomization: {
-    "Parameters": {
-        "CallerName": {
-            "Hide": true
-        }
-    }
-}
-#>
-
-<<<<<<< HEAD
-#Requires -Modules @{ModuleName = "RealmJoin.RunbookHelper"; ModuleVersion = "0.8.3" }
-=======
-
-#Requires -Modules @{ModuleName = "RealmJoin.RunbookHelper"; ModuleVersion = "0.8.4" }
->>>>>>> 349b5b50
-#Requires -Modules @{ModuleName = "MicrosoftTeams"; ModuleVersion = "6.8.0" }
-
-param(
-    [Parameter(Mandatory = $true)]
-    [ValidateScript( { Use-RJInterface -Type Graph -Entity User -DisplayName "Current User" } )]
-    [String] $UserName,
-
-    # CallerName is tracked purely for auditing purposes
-    [string] $CallerName
-)
-
-########################################################
-<<<<<<< HEAD
-#region RJ Log Part
-##          
-=======
-#region     RJ Log Part
-##
->>>>>>> 349b5b50
-########################################################
-
-# Add Caller and Version in Verbose output
-if ($CallerName) {
-    Write-RjRbLog -Message "Caller: '$CallerName'" -Verbose
-}
-
-$Version = "1.0.1"
-Write-RjRbLog -Message "Version: $Version" -Verbose
-
-#endregion
-
-########################################################
-<<<<<<< HEAD
-#region Connect Part
-##          
-=======
-#region     Connect Part
-##
->>>>>>> 349b5b50
-########################################################
-
-try {
-    $VerbosePreference = "SilentlyContinue"
-    $tmp = Connect-MicrosoftTeams -Identity -ErrorAction Stop
-    $VerbosePreference = "Continue"
-    # Check if Teams connection is active
-    Get-CsTenant -ErrorAction Stop | Out-Null
-}
-catch {
-    Start-Sleep -Seconds 5
-    try {
-        $VerbosePreference = "SilentlyContinue"
-        $tmp = Connect-MicrosoftTeams -Identity -ErrorAction Stop
-        $VerbosePreference = "Continue"
-        # Check if Teams connection is active
-        Get-CsTenant -ErrorAction Stop | Out-Null
-    }
-    catch {
-        Write-Error "Teams PowerShell session could not be established. Stopping script!"
-        Exit
-    }
-}
-
-# Add check symbol to variable, wich is compatible with powershell 5.1
-$symbol_check = [char]0x2714
-
-#endregion
-########################################################
-<<<<<<< HEAD
-#region StatusQuo & Preflight-Check Part
-##          
-=======
-#region     Collect basic information
-##
->>>>>>> 349b5b50
-########################################################
-
-# Get StatusQuo
-Write-Output ""
-Write-Output "Get StatusQuo"
-Write-Output "---------------------"
-Write-Output "Getting StatusQuo for user with submitted ID:  $UserName"
-try {
-    $StatusQuo = Get-CsOnlineUser -Identity $UserName
-    $StatusQuo_Forward = Get-CsUserCallingSettings -Identity $UserName
-    $StatusQuo_PhoneNumber = Get-CsPhoneNumberAssignment -AssignedPstnTargetId $UserName
-    $StatusQuo_Voicemail = Get-CsOnlineVoicemailUserSettings -Identity $UserName
-    $StatusQuo_UserPolicyAssignment = Get-CsUserPolicyAssignment -Identity $UserName
-}
-catch {
-    $message = $_
-    if ($message -like "userId was not found") {
-        Write-Error "User information could not be retrieved because the UserID was not found. This is usually the case if the user is not licensed for Microsoft Teams or the replication of the license in the Microsoft backend has not yet been completed. Please check the license and run it again after a minimum replication time of one hour."
-    }
-    else {
-        Write-Error "$message"
-    }
-}
-
-$UPN = $StatusQuo.UserPrincipalName
-
-Write-Output "Get all Microsoft Teams Call Queues"
-# WarningPreference temporarily set to "SilentlyContinue" to suppress "ConferenceMode is turned on" warning
-$currentWarningPreference = $WarningPreference
-$WarningPreference = "SilentlyContinue"
-$callQueues = Get-CsCallQueue | Select-Object -Property Name, Agents
-$WarningPreference = $currentWarningPreference
-Write-Output " - Received Call Queues: $(($callQueues | Measure-Object).Count)"
-$CurrentLineUri = $StatusQuo.LineURI -replace ("tel:", "")
-
-if (!($CurrentLineUri.ToString().StartsWith("+"))) {
-    # Add prefix "+", if not there
-    $CurrentLineUri = "+" + $CurrentLineUri
-}
-
-if ($CurrentLineUri -like "+") {
-    $CurrentLineUri = "none"
-}
-
-#DialPlan
-if ($StatusQuo.DialPlan -like "") {
-    $CurrentDialPlan = "Global"
-}
-else {
-    $CurrentDialPlan = $StatusQuo.DialPlan
-}
-
-#OnlineVoiceRoutingPolicy
-$CurrentOnlineVoiceRoutingPolicy = ($StatusQuo_UserPolicyAssignment | Where-Object PolicyType -eq "OnlineVoiceRoutingPolicy").PolicyName
-$CurrentOnlineVoiceRoutingPolicy = if ($CurrentOnlineVoiceRoutingPolicy -like "") { "Global" } else { $CurrentOnlineVoiceRoutingPolicy }
-
-#CallingPolicy
-$CurrentCallingPolicy = ($StatusQuo_UserPolicyAssignment | Where-Object PolicyType -eq "CallingPolicy").PolicyName
-$CurrentCallingPolicy = if ($CurrentCallingPolicy -like "") { "Global" } else { $CurrentCallingPolicy }
-
-#TenantDialPlan
-$CurrentTenantDialPlan = ($StatusQuo_UserPolicyAssignment | Where-Object PolicyType -eq "TenantDialPlan").PolicyName
-$CurrentTenantDialPlan = if ($CurrentTenantDialPlan -like "") { "Global" } else { $CurrentTenantDialPlan }
-
-#TeamsIPPhonePolicy
-$CurrentTeamsIPPhonePolicy = ($StatusQuo_UserPolicyAssignment | Where-Object PolicyType -eq "TeamsIPPhonePolicy").PolicyName
-$CurrentTeamsIPPhonePolicy = if ($CurrentTeamsIPPhonePolicy -like "") { "Global" } else { $CurrentTeamsIPPhonePolicy }
-
-#OnlineVoicemailPolicy
-$CurrentOnlineVoicemailPolicy = ($StatusQuo_UserPolicyAssignment | Where-Object PolicyType -eq "OnlineVoicemailPolicy").PolicyName
-$CurrentOnlineVoicemailPolicy = if ($CurrentOnlineVoicemailPolicy -like "") { "Global" } else { $CurrentOnlineVoicemailPolicy }
-
-#TeamsMeetingPolicy
-$CurrentTeamsMeetingPolicy = ($StatusQuo_UserPolicyAssignment | Where-Object PolicyType -eq "TeamsMeetingPolicy").PolicyName
-$CurrentTeamsMeetingPolicy = if ($CurrentTeamsMeetingPolicy -like "") { "Global" } else { $CurrentTeamsMeetingPolicy }
-
-#TeamsMeetingBroadcastPolicy
-$CurrentTeamsMeetingBroadcastPolicy = ($StatusQuo_UserPolicyAssignment | Where-Object PolicyType -eq "TeamsMeetingBroadcastPolicy").PolicyName
-$CurrentTeamsMeetingBroadcastPolicy = if ($CurrentTeamsMeetingBroadcastPolicy -like "") { "Global" } else { $CurrentTeamsMeetingBroadcastPolicy }
-
-#TeamsVoiceApplicaitonsPolicy
-$CurrentTeamsVoiceApplicaitonsPolicy = ($StatusQuo_UserPolicyAssignment | Where-Object PolicyType -eq "TeamsVoiceApplicaitonsPolicy").PolicyName
-$CurrentTeamsVoiceApplicaitonsPolicy = if ($CurrentTeamsVoiceApplicaitonsPolicy -like "") { "Global" } else { $CurrentTeamsVoiceApplicaitonsPolicy }
-
-#TeamsSharedCallingRoutingPolicy
-$CurrentTeamsSharedCallingRoutingPolicy = ($StatusQuo_UserPolicyAssignment | Where-Object PolicyType -eq "TeamsSharedCallingRoutingPolicy").PolicyName
-$CurrentTeamsSharedCallingRoutingPolicy = if ($CurrentTeamsSharedCallingRoutingPolicy -like "") { "Global" } else { $CurrentTeamsSharedCallingRoutingPolicy }
-
-if ($StatusQuo_PhoneNumber.NumberType -like "") {
-    $CurrentNumberType = "none"
-}
-else {
-    $CurrentNumberType = $StatusQuo_PhoneNumber.NumberType
-}
-
-if ($StatusQuo_Voicemail.VoicemailEnabled -eq $true) {
-    $CurrentVoicemailStatus = "enabled"
-}
-else {
-    $CurrentVoicemailStatus = "disabled"
-}
-
-switch ($StatusQuo_Voicemail.CallAnswerRule) {
-    "DeclineCall" {
-        $CurrentVoicemailBehavior = "Decline Call"
-    }
-    "PromptOnly" {
-        $CurrentVoicemailBehavior = "Announcement only (call will be terminated after the announcement)"
-    }
-    "PromptOnlyWithTransfer" {
-        $CurrentVoicemailBehavior = "Announcement followed by call transfer"
-    }
-    "RegularVoicemail" {
-        $CurrentVoicemailBehavior = "Regular Voicemail"
-    }
-    "VoicemailWithTransferOption" {
-        $CurrentVoicemailBehavior = "Voicemail With Transfer Option"
-    }
-    default {
-        $CurrentVoicemailBehavior = "Undefined"
-    }
-}
-
-Write-Output ""
-Write-Output "UPN from $($StatusQuo.DisplayName): $UPN"
-Write-Output "Usage Location: $($StatusQuo.UsageLocation)"
-Write-Output ""
-Write-Output "Policies:"
-Write-Output "---------------------"
-Write-Output "Online Voice Routing Policy: $CurrentOnlineVoiceRoutingPolicy"
-Write-Output "Calling Policy: $CurrentCallingPolicy"
-Write-Output "Dial Plan: $CurrentDialPlan"
-Write-Output "Tenant Dial Plan: $CurrentTenantDialPlan"
-Write-Output "Online Voicemail Policy: $CurrentOnlineVoicemailPolicy"
-Write-Output "Teams Voice Applications Policy: $CurrentTeamsVoiceApplicationsPolicy"
-Write-Output "Teams Shared Calling Routing Policy: $CurrentTeamsSharedCallingRoutingPolicy"
-Write-Output "Teams IP-Phone Policy: $CurrentTeamsIPPhonePolicy"
-Write-Output "Teams Meeting Policy: $CurrentTeamsMeetingPolicy"
-Write-Output "Teams Live Event Policy (Meeting Broadcast Policy): $CurrentTeamsMeetingBroadcastPolicy"
-Write-Output ""
-Write-Output "Voice:"
-Write-Output "---------------------"
-Write-Output "LineUri (phone number): $CurrentLineUri"
-Write-Output "Number Type: $CurrentNumberType"
-Write-Output ""
-Write-Output "Voicemail:"
-Write-Output "Status: $CurrentVoicemailStatus"
-Write-Output "Operation Mode: $CurrentVoicemailBehavior"
-Write-Output ""
-Write-Output "Call Forwarding:"
-Write-Output "Immediate call forwarding:"
-if (($StatusQuo_Forward.IsForwardingEnabled -eq $true) -and ($StatusQuo_Forward.ForwardingType -like "Immediate")) {
-    Write-Output "Immediate call forward is active"
-    if ($StatusQuo_Forward.ForwardingTargetType -like "SingleTarget" ) {
-        Write-Output "Target: $($StatusQuo_Forward.ForwardingTarget )"
-    }
-    elseif ($StatusQuo_Forward.ForwardingTargetType -like "Voicemail") {
-        Write-Output "Target: Voicemail"
-    }
-    elseif ($StatusQuo_Forward.ForwardingTargetType -like "Group") {
-        Write-Output "Target: Call group"
-        Write-Output "Group membership details:"
-        Write-Output "$($StatusQuo_Forward.GroupMembershipDetails)"
-    }
-    elseif ($StatusQuo_Forward.ForwardingTargetType -like "MyDelegates") {
-        Write-Output "Target: Delegates"
-        Write-Output "Delegates and delegate Settings:"
-        Write-Output "$($StatusQuo_Forward.Delegates)"
-    }
-}
-else {
-    Write-Output "Immediate call forwarding is not active"
-}
-
-#endregion
-
-########################################################
-#region Teams Call Queue membership
-##
-########################################################
-
-Write-Output ""
-Write-Output "Teams Call Queue membership:"
-# Get ObjectID of the user
-$ObjectID = $StatusQuo.Identity
-
-# Check if the user is directly assigned to any call queue
-$userAssignedQueues = @()
-foreach ($queue in $callQueues) {
-    if ($queue.Agents.ObjectId -contains $ObjectID) {
-        $userAssignedQueues += $queue
-    }
-}
-
-if ($userAssignedQueues.Count -gt 0) {
-    $userAssignedQueues | ForEach-Object { Write-Output $_.Name }
-}
-else {
-    Write-Output "The user is not member of any call queue."
-}
-
-#endregion
-
-########################################################
-#region License check
-##
-########################################################
-
-Write-Output ""
-Write-Output "Enterprise Voice (for PSTN) - License check:"
-Write-Output "---------------------"
-
-$AssignedPlan = $StatusQuo.AssignedPlan
-
-if ($AssignedPlan.Capability -like "MCOSTANDARD" -or $AssignedPlan.Capability -like "MCOEV" -or $AssignedPlan.Capability -like "MCOEV-*") {
-    Write-Output "$($symbol_check) - License check - Microsoft O365 Phone Standard is generally assigned to this user"
-
-    #Validation whether license is already assigned long enough
-    $Now = get-date
-
-    $LicenseTimeStamp = ($AssignedPlan | Where-Object Capability -Like "MCOSTANDARD").AssignedTimestamp
-
-    if ($LicenseTimeStamp -like "") {
-        $LicenseTimeStamp = ($AssignedPlan | Where-Object Capability -Like "MCOEV*").AssignedTimestamp
-    }
-    if ($LicenseTimeStamp -notlike "") {
-        try {
-            if ($LicenseTimeStamp.AddHours(1) -lt $Now ) {
-                Write-Output "$($symbol_check) - The license has already been assigned to the user for more than one hour. Date/time of license assignment: $($LicenseTimeStamp.ToString("yyyy-MM-dd HH:mm:ss"))"
-                if (($LicenseTimeStamp.AddHours(24) -gt $Now)) {
-                    Write-Output "Note: In some cases, this may not yet be sufficient. It can take up to 24h until the license replication in the backend is completed!"
-                }
-
-                $TeamsPhoneSystemAppEnabled = $false
-                foreach ($plan in $AssignedPlan) {
-                    if ($plan.ServicePlanId -eq "4828c8ec-dc2e-4779-b502-87ac9ce28ab7" -and $plan.CapabilityStatus -eq "Deleted") {
-                        $TeamsPhoneSystemAppEnabled = $false
-                        break
-                    }
-                    elseif ($plan.ServicePlanId -eq "4828c8ec-dc2e-4779-b502-87ac9ce28ab7" -and $plan.CapabilityStatus -eq "Enabled") {
-                        $TeamsPhoneSystemAppEnabled = $true
-                        break
-                    }
-                    else {
-                        $TeamsPhoneSystemAppEnabled = $false
-                        break
-                    }
-                }
-
-                if ($TeamsPhoneSystemAppEnabled) {
-                    Write-Output "$($symbol_check) - The application Teams Phone System from the assigned license is enabled."
-                }
-                else {
-                    Write-Output "WARNING: The application Teams Phone System from the assigned license is NOT enabled or could not be verified!"
-                }
-
-            }
-            else {
-                Write-Output ""
-                Write-Warning "Error:"
-                Write-Warning "The user license (MCOEV - Microsoft O365 Phone Standard) should have been assigned for at least one hour, otherwise proper provisioning cannot be ensured. "
-                Write-Warning "The license was assigned at $($LicenseTimeStamp.ToString("yyyy-MM-dd HH:mm:ss")) (UTC). Provisions regarding telephony not before: ($LicenseTimeStamp.AddHours(1).ToString("yyyy-MM-dd HH:mm:ss"))"
-            }
-        }
-        catch {
-            Write-Warning "Warning: The time of license assignment could not be verified!"
-        }
-    }
-    else {
-        Write-Warning "Warning: The time of license assignment could not be verified!"
-    }
-
-}
-else {
-    Write-Output ""
-    Write-Output "License check - No License which includes Microsoft O365 Phone Standard is assigned to this user!"
-}
-#endregion
-
-Write-Output ""
+<#
+  .SYNOPSIS
+  Get the status quo of a Microsoft Teams user in terms of phone number, if any, and certain Microsoft Teams policies.
+
+  .DESCRIPTION
+  Get the status quo of a Microsoft Teams user in terms of phone number, if any, and certain Microsoft Teams policies.
+
+  .PARAMETER UserName
+  The user for whom the status quo should be retrieved. This can be filled in with the user picker in the UI.
+
+  .INPUTS
+  RunbookCustomization: {
+    "Parameters": {
+        "CallerName": {
+            "Hide": true
+        }
+    }
+}
+#>
+
+
+#Requires -Modules @{ModuleName = "RealmJoin.RunbookHelper"; ModuleVersion = "0.8.4" }
+#Requires -Modules @{ModuleName = "MicrosoftTeams"; ModuleVersion = "6.8.0" }
+
+param(
+    [Parameter(Mandatory = $true)]
+    [ValidateScript( { Use-RJInterface -Type Graph -Entity User -DisplayName "Current User" } )]
+    [String] $UserName,
+
+    # CallerName is tracked purely for auditing purposes
+    [string] $CallerName
+)
+
+########################################################
+#region     RJ Log Part
+##
+########################################################
+
+# Add Caller and Version in Verbose output
+if ($CallerName) {
+    Write-RjRbLog -Message "Caller: '$CallerName'" -Verbose
+}
+
+$Version = "1.0.1"
+Write-RjRbLog -Message "Version: $Version" -Verbose
+
+#endregion
+
+########################################################
+#region     Connect Part
+##
+########################################################
+
+try {
+    $VerbosePreference = "SilentlyContinue"
+    $tmp = Connect-MicrosoftTeams -Identity -ErrorAction Stop
+    $VerbosePreference = "Continue"
+    # Check if Teams connection is active
+    Get-CsTenant -ErrorAction Stop | Out-Null
+}
+catch {
+    Start-Sleep -Seconds 5
+    try {
+        $VerbosePreference = "SilentlyContinue"
+        $tmp = Connect-MicrosoftTeams -Identity -ErrorAction Stop
+        $VerbosePreference = "Continue"
+        # Check if Teams connection is active
+        Get-CsTenant -ErrorAction Stop | Out-Null
+    }
+    catch {
+        Write-Error "Teams PowerShell session could not be established. Stopping script!"
+        Exit
+    }
+}
+
+# Add check symbol to variable, wich is compatible with powershell 5.1
+$symbol_check = [char]0x2714
+
+#endregion
+########################################################
+#region     Collect basic information
+##
+########################################################
+
+# Get StatusQuo
+Write-Output ""
+Write-Output "Get StatusQuo"
+Write-Output "---------------------"
+Write-Output "Getting StatusQuo for user with submitted ID:  $UserName"
+try {
+    $StatusQuo = Get-CsOnlineUser -Identity $UserName
+    $StatusQuo_Forward = Get-CsUserCallingSettings -Identity $UserName
+    $StatusQuo_PhoneNumber = Get-CsPhoneNumberAssignment -AssignedPstnTargetId $UserName
+    $StatusQuo_Voicemail = Get-CsOnlineVoicemailUserSettings -Identity $UserName
+    $StatusQuo_UserPolicyAssignment = Get-CsUserPolicyAssignment -Identity $UserName
+}
+catch {
+    $message = $_
+    if ($message -like "userId was not found") {
+        Write-Error "User information could not be retrieved because the UserID was not found. This is usually the case if the user is not licensed for Microsoft Teams or the replication of the license in the Microsoft backend has not yet been completed. Please check the license and run it again after a minimum replication time of one hour."
+    }
+    else {
+        Write-Error "$message"
+    }
+}
+
+$UPN = $StatusQuo.UserPrincipalName
+
+Write-Output "Get all Microsoft Teams Call Queues"
+# WarningPreference temporarily set to "SilentlyContinue" to suppress "ConferenceMode is turned on" warning
+$currentWarningPreference = $WarningPreference
+$WarningPreference = "SilentlyContinue"
+$callQueues = Get-CsCallQueue | Select-Object -Property Name, Agents
+$WarningPreference = $currentWarningPreference
+Write-Output " - Received Call Queues: $(($callQueues | Measure-Object).Count)"
+$CurrentLineUri = $StatusQuo.LineURI -replace ("tel:", "")
+
+if (!($CurrentLineUri.ToString().StartsWith("+"))) {
+    # Add prefix "+", if not there
+    $CurrentLineUri = "+" + $CurrentLineUri
+}
+
+if ($CurrentLineUri -like "+") {
+    $CurrentLineUri = "none"
+}
+
+#DialPlan
+if ($StatusQuo.DialPlan -like "") {
+    $CurrentDialPlan = "Global"
+}
+else {
+    $CurrentDialPlan = $StatusQuo.DialPlan
+}
+
+#OnlineVoiceRoutingPolicy
+$CurrentOnlineVoiceRoutingPolicy = ($StatusQuo_UserPolicyAssignment | Where-Object PolicyType -eq "OnlineVoiceRoutingPolicy").PolicyName
+$CurrentOnlineVoiceRoutingPolicy = if ($CurrentOnlineVoiceRoutingPolicy -like "") { "Global" } else { $CurrentOnlineVoiceRoutingPolicy }
+
+#CallingPolicy
+$CurrentCallingPolicy = ($StatusQuo_UserPolicyAssignment | Where-Object PolicyType -eq "CallingPolicy").PolicyName
+$CurrentCallingPolicy = if ($CurrentCallingPolicy -like "") { "Global" } else { $CurrentCallingPolicy }
+
+#TenantDialPlan
+$CurrentTenantDialPlan = ($StatusQuo_UserPolicyAssignment | Where-Object PolicyType -eq "TenantDialPlan").PolicyName
+$CurrentTenantDialPlan = if ($CurrentTenantDialPlan -like "") { "Global" } else { $CurrentTenantDialPlan }
+
+#TeamsIPPhonePolicy
+$CurrentTeamsIPPhonePolicy = ($StatusQuo_UserPolicyAssignment | Where-Object PolicyType -eq "TeamsIPPhonePolicy").PolicyName
+$CurrentTeamsIPPhonePolicy = if ($CurrentTeamsIPPhonePolicy -like "") { "Global" } else { $CurrentTeamsIPPhonePolicy }
+
+#OnlineVoicemailPolicy
+$CurrentOnlineVoicemailPolicy = ($StatusQuo_UserPolicyAssignment | Where-Object PolicyType -eq "OnlineVoicemailPolicy").PolicyName
+$CurrentOnlineVoicemailPolicy = if ($CurrentOnlineVoicemailPolicy -like "") { "Global" } else { $CurrentOnlineVoicemailPolicy }
+
+#TeamsMeetingPolicy
+$CurrentTeamsMeetingPolicy = ($StatusQuo_UserPolicyAssignment | Where-Object PolicyType -eq "TeamsMeetingPolicy").PolicyName
+$CurrentTeamsMeetingPolicy = if ($CurrentTeamsMeetingPolicy -like "") { "Global" } else { $CurrentTeamsMeetingPolicy }
+
+#TeamsMeetingBroadcastPolicy
+$CurrentTeamsMeetingBroadcastPolicy = ($StatusQuo_UserPolicyAssignment | Where-Object PolicyType -eq "TeamsMeetingBroadcastPolicy").PolicyName
+$CurrentTeamsMeetingBroadcastPolicy = if ($CurrentTeamsMeetingBroadcastPolicy -like "") { "Global" } else { $CurrentTeamsMeetingBroadcastPolicy }
+
+#TeamsVoiceApplicaitonsPolicy
+$CurrentTeamsVoiceApplicaitonsPolicy = ($StatusQuo_UserPolicyAssignment | Where-Object PolicyType -eq "TeamsVoiceApplicaitonsPolicy").PolicyName
+$CurrentTeamsVoiceApplicaitonsPolicy = if ($CurrentTeamsVoiceApplicaitonsPolicy -like "") { "Global" } else { $CurrentTeamsVoiceApplicaitonsPolicy }
+
+#TeamsSharedCallingRoutingPolicy
+$CurrentTeamsSharedCallingRoutingPolicy = ($StatusQuo_UserPolicyAssignment | Where-Object PolicyType -eq "TeamsSharedCallingRoutingPolicy").PolicyName
+$CurrentTeamsSharedCallingRoutingPolicy = if ($CurrentTeamsSharedCallingRoutingPolicy -like "") { "Global" } else { $CurrentTeamsSharedCallingRoutingPolicy }
+
+if ($StatusQuo_PhoneNumber.NumberType -like "") {
+    $CurrentNumberType = "none"
+}
+else {
+    $CurrentNumberType = $StatusQuo_PhoneNumber.NumberType
+}
+
+if ($StatusQuo_Voicemail.VoicemailEnabled -eq $true) {
+    $CurrentVoicemailStatus = "enabled"
+}
+else {
+    $CurrentVoicemailStatus = "disabled"
+}
+
+switch ($StatusQuo_Voicemail.CallAnswerRule) {
+    "DeclineCall" {
+        $CurrentVoicemailBehavior = "Decline Call"
+    }
+    "PromptOnly" {
+        $CurrentVoicemailBehavior = "Announcement only (call will be terminated after the announcement)"
+    }
+    "PromptOnlyWithTransfer" {
+        $CurrentVoicemailBehavior = "Announcement followed by call transfer"
+    }
+    "RegularVoicemail" {
+        $CurrentVoicemailBehavior = "Regular Voicemail"
+    }
+    "VoicemailWithTransferOption" {
+        $CurrentVoicemailBehavior = "Voicemail With Transfer Option"
+    }
+    default {
+        $CurrentVoicemailBehavior = "Undefined"
+    }
+}
+
+Write-Output ""
+Write-Output "UPN from $($StatusQuo.DisplayName): $UPN"
+Write-Output "Usage Location: $($StatusQuo.UsageLocation)"
+Write-Output ""
+Write-Output "Policies:"
+Write-Output "---------------------"
+Write-Output "Online Voice Routing Policy: $CurrentOnlineVoiceRoutingPolicy"
+Write-Output "Calling Policy: $CurrentCallingPolicy"
+Write-Output "Dial Plan: $CurrentDialPlan"
+Write-Output "Tenant Dial Plan: $CurrentTenantDialPlan"
+Write-Output "Online Voicemail Policy: $CurrentOnlineVoicemailPolicy"
+Write-Output "Teams Voice Applications Policy: $CurrentTeamsVoiceApplicationsPolicy"
+Write-Output "Teams Shared Calling Routing Policy: $CurrentTeamsSharedCallingRoutingPolicy"
+Write-Output "Teams IP-Phone Policy: $CurrentTeamsIPPhonePolicy"
+Write-Output "Teams Meeting Policy: $CurrentTeamsMeetingPolicy"
+Write-Output "Teams Live Event Policy (Meeting Broadcast Policy): $CurrentTeamsMeetingBroadcastPolicy"
+Write-Output ""
+Write-Output "Voice:"
+Write-Output "---------------------"
+Write-Output "LineUri (phone number): $CurrentLineUri"
+Write-Output "Number Type: $CurrentNumberType"
+Write-Output ""
+Write-Output "Voicemail:"
+Write-Output "Status: $CurrentVoicemailStatus"
+Write-Output "Operation Mode: $CurrentVoicemailBehavior"
+Write-Output ""
+Write-Output "Call Forwarding:"
+Write-Output "Immediate call forwarding:"
+if (($StatusQuo_Forward.IsForwardingEnabled -eq $true) -and ($StatusQuo_Forward.ForwardingType -like "Immediate")) {
+    Write-Output "Immediate call forward is active"
+    if ($StatusQuo_Forward.ForwardingTargetType -like "SingleTarget" ) {
+        Write-Output "Target: $($StatusQuo_Forward.ForwardingTarget )"
+    }
+    elseif ($StatusQuo_Forward.ForwardingTargetType -like "Voicemail") {
+        Write-Output "Target: Voicemail"
+    }
+    elseif ($StatusQuo_Forward.ForwardingTargetType -like "Group") {
+        Write-Output "Target: Call group"
+        Write-Output "Group membership details:"
+        Write-Output "$($StatusQuo_Forward.GroupMembershipDetails)"
+    }
+    elseif ($StatusQuo_Forward.ForwardingTargetType -like "MyDelegates") {
+        Write-Output "Target: Delegates"
+        Write-Output "Delegates and delegate Settings:"
+        Write-Output "$($StatusQuo_Forward.Delegates)"
+    }
+}
+else {
+    Write-Output "Immediate call forwarding is not active"
+}
+
+#endregion
+
+########################################################
+#region Teams Call Queue membership
+##
+########################################################
+
+Write-Output ""
+Write-Output "Teams Call Queue membership:"
+# Get ObjectID of the user
+$ObjectID = $StatusQuo.Identity
+
+# Check if the user is directly assigned to any call queue
+$userAssignedQueues = @()
+foreach ($queue in $callQueues) {
+    if ($queue.Agents.ObjectId -contains $ObjectID) {
+        $userAssignedQueues += $queue
+    }
+}
+
+if ($userAssignedQueues.Count -gt 0) {
+    $userAssignedQueues | ForEach-Object { Write-Output $_.Name }
+}
+else {
+    Write-Output "The user is not member of any call queue."
+}
+
+#endregion
+
+########################################################
+#region License check
+##
+########################################################
+
+Write-Output ""
+Write-Output "Enterprise Voice (for PSTN) - License check:"
+Write-Output "---------------------"
+
+$AssignedPlan = $StatusQuo.AssignedPlan
+
+if ($AssignedPlan.Capability -like "MCOSTANDARD" -or $AssignedPlan.Capability -like "MCOEV" -or $AssignedPlan.Capability -like "MCOEV-*") {
+    Write-Output "$($symbol_check) - License check - Microsoft O365 Phone Standard is generally assigned to this user"
+
+    #Validation whether license is already assigned long enough
+    $Now = get-date
+
+    $LicenseTimeStamp = ($AssignedPlan | Where-Object Capability -Like "MCOSTANDARD").AssignedTimestamp
+
+    if ($LicenseTimeStamp -like "") {
+        $LicenseTimeStamp = ($AssignedPlan | Where-Object Capability -Like "MCOEV*").AssignedTimestamp
+    }
+    if ($LicenseTimeStamp -notlike "") {
+        try {
+            if ($LicenseTimeStamp.AddHours(1) -lt $Now ) {
+                Write-Output "$($symbol_check) - The license has already been assigned to the user for more than one hour. Date/time of license assignment: $($LicenseTimeStamp.ToString("yyyy-MM-dd HH:mm:ss"))"
+                if (($LicenseTimeStamp.AddHours(24) -gt $Now)) {
+                    Write-Output "Note: In some cases, this may not yet be sufficient. It can take up to 24h until the license replication in the backend is completed!"
+                }
+
+                $TeamsPhoneSystemAppEnabled = $false
+                foreach ($plan in $AssignedPlan) {
+                    if ($plan.ServicePlanId -eq "4828c8ec-dc2e-4779-b502-87ac9ce28ab7" -and $plan.CapabilityStatus -eq "Deleted") {
+                        $TeamsPhoneSystemAppEnabled = $false
+                        break
+                    }
+                    elseif ($plan.ServicePlanId -eq "4828c8ec-dc2e-4779-b502-87ac9ce28ab7" -and $plan.CapabilityStatus -eq "Enabled") {
+                        $TeamsPhoneSystemAppEnabled = $true
+                        break
+                    }
+                    else {
+                        $TeamsPhoneSystemAppEnabled = $false
+                        break
+                    }
+                }
+
+                if ($TeamsPhoneSystemAppEnabled) {
+                    Write-Output "$($symbol_check) - The application Teams Phone System from the assigned license is enabled."
+                }
+                else {
+                    Write-Output "WARNING: The application Teams Phone System from the assigned license is NOT enabled or could not be verified!"
+                }
+
+            }
+            else {
+                Write-Output ""
+                Write-Warning "Error:"
+                Write-Warning "The user license (MCOEV - Microsoft O365 Phone Standard) should have been assigned for at least one hour, otherwise proper provisioning cannot be ensured. "
+                Write-Warning "The license was assigned at $($LicenseTimeStamp.ToString("yyyy-MM-dd HH:mm:ss")) (UTC). Provisions regarding telephony not before: ($LicenseTimeStamp.AddHours(1).ToString("yyyy-MM-dd HH:mm:ss"))"
+            }
+        }
+        catch {
+            Write-Warning "Warning: The time of license assignment could not be verified!"
+        }
+    }
+    else {
+        Write-Warning "Warning: The time of license assignment could not be verified!"
+    }
+
+}
+else {
+    Write-Output ""
+    Write-Output "License check - No License which includes Microsoft O365 Phone Standard is assigned to this user!"
+}
+#endregion
+
+Write-Output ""
 Write-Output "Done!"