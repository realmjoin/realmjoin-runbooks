<#
  .SYNOPSIS
  Microsoft Teams telephony offboarding

  .DESCRIPTION
  Remove the phone number and specific policies from a teams-enabled user.
  
  .NOTES
  Permissions: 
  The connection of the Microsoft Teams PowerShell module is ideally done through the Managed Identity of the Automation account of RealmJoin.
  If this has not yet been set up and the old "Service User" is still stored, the connect is still included for stability reasons. 
  However, it should be switched to Managed Identity as soon as possible!

  .INPUTS
  RunbookCustomization: {
    "Parameters": {
        "CallerName": {
            "Hide": true
        }
    }
}
#>

#Requires -Modules @{ModuleName = "RealmJoin.RunbookHelper"; ModuleVersion = "0.8.3" }
#Requires -Modules @{ModuleName = "MicrosoftTeams"; ModuleVersion = "6.4.0" }

param(
    [Parameter(Mandatory = $true)]
    # User which should be cleared
    [ValidateScript( { Use-RJInterface -Type Graph -Entity User -DisplayName "User" } )]
    [String] $UserName,

    # CallerName is tracked purely for auditing purposes
    [Parameter(Mandatory = $true)]
    [string] $CallerName
)

<<<<<<< HEAD
=======
########################################################
##             function declaration
##          
########################################################
>>>>>>> 9e1e2779

########################################################
##             Connect Part
##          
########################################################
# Needs a Microsoft Teams Connection First!

Write-Output "Connection - Connect to Microsoft Teams (PowerShell)"

try {
    $CredAutomation = Get-AutomationPSCredential -Name 'teamsautomation'
}
catch {
    Write-Output "Connection - No automation credentials "teamsautomation" stored. Try newer managed identity approach now"
}

if ($CredAutomation -notlike "") {
    $VerbosePreference = "SilentlyContinue"
    Connect-MicrosoftTeams -Credential $CredAutomation 
    $VerbosePreference = "Continue"
}else {
    Write-Output "Connection - Connect as RealmJoin managed identity"
    $VerbosePreference = "SilentlyContinue"
    Connect-MicrosoftTeams -Identity -ErrorAction Stop
    $VerbosePreference = "Continue"
}

# Check if Teams connection is active
try {
    $Test = Get-CsTenant -ErrorAction Stop | Out-Null
}
catch {
    try {        
        Start-Sleep -Seconds 5
        Write-Output "2nd try after five seconds"
        $Test = Get-CsTenant -ErrorAction Stop | Out-Null
    }
    catch {        
        Write-Warning "Teams PowerShell session could not be established. Stopping script!" 
        Exit
    }
}

# Add Caller in Verbose output
Write-RjRbLog -Message "Caller: '$CallerName'" -Verbose

########################################################
##             Get StatusQuo
##          
########################################################

# Get StatusQuo
Write-Output ""
Write-Output "Get StatusQuo"
Write-Output "---------------------"
Write-Output "Getting StatusQuo for user with submitted ID:  $UserName"
try {
    $StatusQuo = Get-CsOnlineUser $UserName
}
catch {
    $message = $_
    if ($message -like "userId was not found") {
        Write-Error "User information could not be retrieved because the UserID was not found. This is usually the case if the user is not licensed for Microsoft Teams or the replication of the license in the Microsoft backend has not yet been completed. Please check the license and run it again after a minimum replication time of one hour."
    }else {
        Write-Error "$message"
    }
}

$UPN = $StatusQuo.UserPrincipalName
Write-Output "UPN from user: $UPN"

$CurrentLineUri = $StatusQuo.LineURI -replace("tel:","")

if (!($CurrentLineUri.ToString().StartsWith("+"))) {
    # Add prefix "+", if not there
    $CurrentLineUri = "+" + $CurrentLineUri
}

if ($CurrentLineUri -like "+") {
    $CurrentLineUri = "none"
}

if ($StatusQuo.OnlineVoiceRoutingPolicy -like "") {
    $CurrentOnlineVoiceRoutingPolicy = "Global"
}else {
    $CurrentOnlineVoiceRoutingPolicy = $StatusQuo.OnlineVoiceRoutingPolicy
}

if ($StatusQuo.CallingPolicy -like "") {
    $CurrentCallingPolicy = "Global"
}else {
    $CurrentCallingPolicy = $StatusQuo.CallingPolicy
}

if ($StatusQuo.DialPlan -like "") {
    $CurrentDialPlan = "Global"
}else {
    $CurrentDialPlan = $StatusQuo.DialPlan
}

if ($StatusQuo.TenantDialPlan -like "") {
    $CurrentTenantDialPlan = "Global"
}else {
    $CurrentTenantDialPlan = $StatusQuo.TenantDialPlan
}

if ($StatusQuo.TeamsIPPhonePolicy -like "") {
    $CurrentTeamsIPPhonePolicy = "Global"
}else {
    $CurrentTeamsIPPhonePolicy = $StatusQuo.TeamsIPPhonePolicy
}

if ($StatusQuo.OnlineVoicemailPolicy -like "") {
    $CurrentOnlineVoicemailPolicy = "Global"
}else {
    $CurrentOnlineVoicemailPolicy = $StatusQuo.OnlineVoicemailPolicy
}

if ($StatusQuo.TeamsMeetingPolicy -like "") {
    $CurrentTeamsMeetingPolicy = "Global"
}else {
    $CurrentTeamsMeetingPolicy = $StatusQuo.TeamsMeetingPolicy
}

if ($StatusQuo.TeamsMeetingBroadcastPolicy -like "") {
    $CurrentTeamsMeetingBroadcastPolicy = "Global"
}else {
    $CurrentTeamsMeetingBroadcastPolicy = $StatusQuo.TeamsMeetingBroadcastPolicy
}

Write-Output "Current OnlineVoiceRoutingPolicy: $CurrentOnlineVoiceRoutingPolicy"
Write-Output "Current CallingPolicy: $CurrentCallingPolicy"
Write-Output "Current DialPlan: $CurrentDialPlan"
Write-Output "Current TenantDialPlan: $CurrentTenantDialPlan"
Write-Output "Current TeamsIPPhonePolicy: $CurrentTeamsIPPhonePolicy"
Write-Output "Current OnlineVoicemailPolicy: $CurrentOnlineVoicemailPolicy"
Write-Output "Current TeamsMeetingPolicy: $CurrentTeamsMeetingPolicy"
Write-Output "Current TeamsMeetingBroadcastPolicy (Live Event Policy): $CurrentTeamsMeetingBroadcastPolicy"

########################################################
##             Remove Number from User
##          
########################################################

Write-Output ""
Write-Output "Start disable process:"
Write-Output "---------------------"
Write-Output "Remove LineUri"
try {
    Remove-CsPhoneNumberAssignment -Identity $UserName -RemoveAll
}
catch {
    $message = $_
    Write-Error -Message "Teams - Error: Removing the LineUri for $UPN could not be completed! Error Message: $message" -ErrorAction Continue
    throw "Teams - Error: Removing the LineUri for $UPN could not be completed!"
}

Write-Output "Remove OnlineVoiceRoutingPolicy (Set to ""global"")"
try {
    Grant-CsOnlineVoiceRoutingPolicy -Identity $UserName -PolicyName $null
}
catch {
    $message = $_
    Write-Error -Message "Teams - Error: Removing the of OnlineVoiceRoutingPolicy for $UPN could not be completed! Error Message: $message" -ErrorAction Continue
    throw "Teams - Error: Removing the OnlineVoiceRoutingPolicy for $UPN could not be completed!"
}

Write-Output "Remove (Tenant)DialPlan (Set to ""global"")"
try {
    Grant-CsTenantDialPlan -Identity $UserName -PolicyName $null
}
catch {
    $message = $_
    Write-Error -Message "Teams - Error: Removing the of TenantDialPlan for $UPN could not be completed! Error Message: $message" -ErrorAction Continue
    throw "Teams - Error: Removing the of TenantDialPlan for $UPN could not be completed!"
}

Write-Output "Remove Teams IP-Phone Policy (Set to ""global"")"
try {
    Grant-CsTeamsIPPhonePolicy -Identity $UserName -PolicyName $null
}
catch {
    $message = $_
    Write-Error -Message "Teams - Error: Removing the of Teams IP-Phone Policy for $UPN could not be completed! Error Message: $message" -ErrorAction Continue
    throw "Teams - Error: Removing the of Teams IP-Phone Policy for $UPN could not be completed!"
}

Write-Output "Remove Teams Online Voicemail Policy (Set to ""global"")"
try {
    Grant-CsOnlineVoicemailPolicy -Identity $UserName -PolicyName $null
}
catch {
    $message = $_
    Write-Error -Message "Teams - Error: Removing the of OnlineVoicemailPolicy for $UPN could not be completed! Error Message: $message" -ErrorAction Continue
    throw "Teams - Error: Removing the of OnlineVoicemailPolicy for $UPN could not be completed!"
}

Write-Output ""
Write-Output "Done!"

Disconnect-MicrosoftTeams -Confirm:$false | Out-Null
Get-PSSession | Remove-PSSession | Out-Null<|MERGE_RESOLUTION|>--- conflicted
+++ resolved
@@ -1,246 +1,238 @@
-<#
-  .SYNOPSIS
-  Microsoft Teams telephony offboarding
-
-  .DESCRIPTION
-  Remove the phone number and specific policies from a teams-enabled user.
-  
-  .NOTES
-  Permissions: 
-  The connection of the Microsoft Teams PowerShell module is ideally done through the Managed Identity of the Automation account of RealmJoin.
-  If this has not yet been set up and the old "Service User" is still stored, the connect is still included for stability reasons. 
-  However, it should be switched to Managed Identity as soon as possible!
-
-  .INPUTS
-  RunbookCustomization: {
-    "Parameters": {
-        "CallerName": {
-            "Hide": true
-        }
-    }
-}
-#>
-
-#Requires -Modules @{ModuleName = "RealmJoin.RunbookHelper"; ModuleVersion = "0.8.3" }
-#Requires -Modules @{ModuleName = "MicrosoftTeams"; ModuleVersion = "6.4.0" }
-
-param(
-    [Parameter(Mandatory = $true)]
-    # User which should be cleared
-    [ValidateScript( { Use-RJInterface -Type Graph -Entity User -DisplayName "User" } )]
-    [String] $UserName,
-
-    # CallerName is tracked purely for auditing purposes
-    [Parameter(Mandatory = $true)]
-    [string] $CallerName
-)
-
-<<<<<<< HEAD
-=======
-########################################################
-##             function declaration
-##          
-########################################################
->>>>>>> 9e1e2779
-
-########################################################
-##             Connect Part
-##          
-########################################################
-# Needs a Microsoft Teams Connection First!
-
-Write-Output "Connection - Connect to Microsoft Teams (PowerShell)"
-
-try {
-    $CredAutomation = Get-AutomationPSCredential -Name 'teamsautomation'
-}
-catch {
-    Write-Output "Connection - No automation credentials "teamsautomation" stored. Try newer managed identity approach now"
-}
-
-if ($CredAutomation -notlike "") {
-    $VerbosePreference = "SilentlyContinue"
-    Connect-MicrosoftTeams -Credential $CredAutomation 
-    $VerbosePreference = "Continue"
-}else {
-    Write-Output "Connection - Connect as RealmJoin managed identity"
-    $VerbosePreference = "SilentlyContinue"
-    Connect-MicrosoftTeams -Identity -ErrorAction Stop
-    $VerbosePreference = "Continue"
-}
-
-# Check if Teams connection is active
-try {
-    $Test = Get-CsTenant -ErrorAction Stop | Out-Null
-}
-catch {
-    try {        
-        Start-Sleep -Seconds 5
-        Write-Output "2nd try after five seconds"
-        $Test = Get-CsTenant -ErrorAction Stop | Out-Null
-    }
-    catch {        
-        Write-Warning "Teams PowerShell session could not be established. Stopping script!" 
-        Exit
-    }
-}
-
-# Add Caller in Verbose output
-Write-RjRbLog -Message "Caller: '$CallerName'" -Verbose
-
-########################################################
-##             Get StatusQuo
-##          
-########################################################
-
-# Get StatusQuo
-Write-Output ""
-Write-Output "Get StatusQuo"
-Write-Output "---------------------"
-Write-Output "Getting StatusQuo for user with submitted ID:  $UserName"
-try {
-    $StatusQuo = Get-CsOnlineUser $UserName
-}
-catch {
-    $message = $_
-    if ($message -like "userId was not found") {
-        Write-Error "User information could not be retrieved because the UserID was not found. This is usually the case if the user is not licensed for Microsoft Teams or the replication of the license in the Microsoft backend has not yet been completed. Please check the license and run it again after a minimum replication time of one hour."
-    }else {
-        Write-Error "$message"
-    }
-}
-
-$UPN = $StatusQuo.UserPrincipalName
-Write-Output "UPN from user: $UPN"
-
-$CurrentLineUri = $StatusQuo.LineURI -replace("tel:","")
-
-if (!($CurrentLineUri.ToString().StartsWith("+"))) {
-    # Add prefix "+", if not there
-    $CurrentLineUri = "+" + $CurrentLineUri
-}
-
-if ($CurrentLineUri -like "+") {
-    $CurrentLineUri = "none"
-}
-
-if ($StatusQuo.OnlineVoiceRoutingPolicy -like "") {
-    $CurrentOnlineVoiceRoutingPolicy = "Global"
-}else {
-    $CurrentOnlineVoiceRoutingPolicy = $StatusQuo.OnlineVoiceRoutingPolicy
-}
-
-if ($StatusQuo.CallingPolicy -like "") {
-    $CurrentCallingPolicy = "Global"
-}else {
-    $CurrentCallingPolicy = $StatusQuo.CallingPolicy
-}
-
-if ($StatusQuo.DialPlan -like "") {
-    $CurrentDialPlan = "Global"
-}else {
-    $CurrentDialPlan = $StatusQuo.DialPlan
-}
-
-if ($StatusQuo.TenantDialPlan -like "") {
-    $CurrentTenantDialPlan = "Global"
-}else {
-    $CurrentTenantDialPlan = $StatusQuo.TenantDialPlan
-}
-
-if ($StatusQuo.TeamsIPPhonePolicy -like "") {
-    $CurrentTeamsIPPhonePolicy = "Global"
-}else {
-    $CurrentTeamsIPPhonePolicy = $StatusQuo.TeamsIPPhonePolicy
-}
-
-if ($StatusQuo.OnlineVoicemailPolicy -like "") {
-    $CurrentOnlineVoicemailPolicy = "Global"
-}else {
-    $CurrentOnlineVoicemailPolicy = $StatusQuo.OnlineVoicemailPolicy
-}
-
-if ($StatusQuo.TeamsMeetingPolicy -like "") {
-    $CurrentTeamsMeetingPolicy = "Global"
-}else {
-    $CurrentTeamsMeetingPolicy = $StatusQuo.TeamsMeetingPolicy
-}
-
-if ($StatusQuo.TeamsMeetingBroadcastPolicy -like "") {
-    $CurrentTeamsMeetingBroadcastPolicy = "Global"
-}else {
-    $CurrentTeamsMeetingBroadcastPolicy = $StatusQuo.TeamsMeetingBroadcastPolicy
-}
-
-Write-Output "Current OnlineVoiceRoutingPolicy: $CurrentOnlineVoiceRoutingPolicy"
-Write-Output "Current CallingPolicy: $CurrentCallingPolicy"
-Write-Output "Current DialPlan: $CurrentDialPlan"
-Write-Output "Current TenantDialPlan: $CurrentTenantDialPlan"
-Write-Output "Current TeamsIPPhonePolicy: $CurrentTeamsIPPhonePolicy"
-Write-Output "Current OnlineVoicemailPolicy: $CurrentOnlineVoicemailPolicy"
-Write-Output "Current TeamsMeetingPolicy: $CurrentTeamsMeetingPolicy"
-Write-Output "Current TeamsMeetingBroadcastPolicy (Live Event Policy): $CurrentTeamsMeetingBroadcastPolicy"
-
-########################################################
-##             Remove Number from User
-##          
-########################################################
-
-Write-Output ""
-Write-Output "Start disable process:"
-Write-Output "---------------------"
-Write-Output "Remove LineUri"
-try {
-    Remove-CsPhoneNumberAssignment -Identity $UserName -RemoveAll
-}
-catch {
-    $message = $_
-    Write-Error -Message "Teams - Error: Removing the LineUri for $UPN could not be completed! Error Message: $message" -ErrorAction Continue
-    throw "Teams - Error: Removing the LineUri for $UPN could not be completed!"
-}
-
-Write-Output "Remove OnlineVoiceRoutingPolicy (Set to ""global"")"
-try {
-    Grant-CsOnlineVoiceRoutingPolicy -Identity $UserName -PolicyName $null
-}
-catch {
-    $message = $_
-    Write-Error -Message "Teams - Error: Removing the of OnlineVoiceRoutingPolicy for $UPN could not be completed! Error Message: $message" -ErrorAction Continue
-    throw "Teams - Error: Removing the OnlineVoiceRoutingPolicy for $UPN could not be completed!"
-}
-
-Write-Output "Remove (Tenant)DialPlan (Set to ""global"")"
-try {
-    Grant-CsTenantDialPlan -Identity $UserName -PolicyName $null
-}
-catch {
-    $message = $_
-    Write-Error -Message "Teams - Error: Removing the of TenantDialPlan for $UPN could not be completed! Error Message: $message" -ErrorAction Continue
-    throw "Teams - Error: Removing the of TenantDialPlan for $UPN could not be completed!"
-}
-
-Write-Output "Remove Teams IP-Phone Policy (Set to ""global"")"
-try {
-    Grant-CsTeamsIPPhonePolicy -Identity $UserName -PolicyName $null
-}
-catch {
-    $message = $_
-    Write-Error -Message "Teams - Error: Removing the of Teams IP-Phone Policy for $UPN could not be completed! Error Message: $message" -ErrorAction Continue
-    throw "Teams - Error: Removing the of Teams IP-Phone Policy for $UPN could not be completed!"
-}
-
-Write-Output "Remove Teams Online Voicemail Policy (Set to ""global"")"
-try {
-    Grant-CsOnlineVoicemailPolicy -Identity $UserName -PolicyName $null
-}
-catch {
-    $message = $_
-    Write-Error -Message "Teams - Error: Removing the of OnlineVoicemailPolicy for $UPN could not be completed! Error Message: $message" -ErrorAction Continue
-    throw "Teams - Error: Removing the of OnlineVoicemailPolicy for $UPN could not be completed!"
-}
-
-Write-Output ""
-Write-Output "Done!"
-
-Disconnect-MicrosoftTeams -Confirm:$false | Out-Null
+<#
+  .SYNOPSIS
+  Microsoft Teams telephony offboarding
+
+  .DESCRIPTION
+  Remove the phone number and specific policies from a teams-enabled user.
+  
+  .NOTES
+  Permissions: 
+  The connection of the Microsoft Teams PowerShell module is ideally done through the Managed Identity of the Automation account of RealmJoin.
+  If this has not yet been set up and the old "Service User" is still stored, the connect is still included for stability reasons. 
+  However, it should be switched to Managed Identity as soon as possible!
+
+  .INPUTS
+  RunbookCustomization: {
+    "Parameters": {
+        "CallerName": {
+            "Hide": true
+        }
+    }
+}
+#>
+
+#Requires -Modules @{ModuleName = "RealmJoin.RunbookHelper"; ModuleVersion = "0.8.3" }
+#Requires -Modules @{ModuleName = "MicrosoftTeams"; ModuleVersion = "6.4.0" }
+
+param(
+    [Parameter(Mandatory = $true)]
+    # User which should be cleared
+    [ValidateScript( { Use-RJInterface -Type Graph -Entity User -DisplayName "User" } )]
+    [String] $UserName,
+
+    # CallerName is tracked purely for auditing purposes
+    [Parameter(Mandatory = $true)]
+    [string] $CallerName
+)
+
+########################################################
+##             Connect Part
+##          
+########################################################
+# Needs a Microsoft Teams Connection First!
+
+Write-Output "Connection - Connect to Microsoft Teams (PowerShell)"
+
+try {
+    $CredAutomation = Get-AutomationPSCredential -Name 'teamsautomation'
+}
+catch {
+    Write-Output "Connection - No automation credentials "teamsautomation" stored. Try newer managed identity approach now"
+}
+
+if ($CredAutomation -notlike "") {
+    $VerbosePreference = "SilentlyContinue"
+    Connect-MicrosoftTeams -Credential $CredAutomation 
+    $VerbosePreference = "Continue"
+}else {
+    Write-Output "Connection - Connect as RealmJoin managed identity"
+    $VerbosePreference = "SilentlyContinue"
+    Connect-MicrosoftTeams -Identity -ErrorAction Stop
+    $VerbosePreference = "Continue"
+}
+
+# Check if Teams connection is active
+try {
+    $Test = Get-CsTenant -ErrorAction Stop | Out-Null
+}
+catch {
+    try {        
+        Start-Sleep -Seconds 5
+        Write-Output "2nd try after five seconds"
+        $Test = Get-CsTenant -ErrorAction Stop | Out-Null
+    }
+    catch {        
+        Write-Warning "Teams PowerShell session could not be established. Stopping script!" 
+        Exit
+    }
+}
+
+# Add Caller in Verbose output
+Write-RjRbLog -Message "Caller: '$CallerName'" -Verbose
+
+########################################################
+##             Get StatusQuo
+##          
+########################################################
+
+# Get StatusQuo
+Write-Output ""
+Write-Output "Get StatusQuo"
+Write-Output "---------------------"
+Write-Output "Getting StatusQuo for user with submitted ID:  $UserName"
+try {
+    $StatusQuo = Get-CsOnlineUser $UserName
+}
+catch {
+    $message = $_
+    if ($message -like "userId was not found") {
+        Write-Error "User information could not be retrieved because the UserID was not found. This is usually the case if the user is not licensed for Microsoft Teams or the replication of the license in the Microsoft backend has not yet been completed. Please check the license and run it again after a minimum replication time of one hour."
+    }else {
+        Write-Error "$message"
+    }
+}
+
+$UPN = $StatusQuo.UserPrincipalName
+Write-Output "UPN from user: $UPN"
+
+$CurrentLineUri = $StatusQuo.LineURI -replace("tel:","")
+
+if (!($CurrentLineUri.ToString().StartsWith("+"))) {
+    # Add prefix "+", if not there
+    $CurrentLineUri = "+" + $CurrentLineUri
+}
+
+if ($CurrentLineUri -like "+") {
+    $CurrentLineUri = "none"
+}
+
+if ($StatusQuo.OnlineVoiceRoutingPolicy -like "") {
+    $CurrentOnlineVoiceRoutingPolicy = "Global"
+}else {
+    $CurrentOnlineVoiceRoutingPolicy = $StatusQuo.OnlineVoiceRoutingPolicy
+}
+
+if ($StatusQuo.CallingPolicy -like "") {
+    $CurrentCallingPolicy = "Global"
+}else {
+    $CurrentCallingPolicy = $StatusQuo.CallingPolicy
+}
+
+if ($StatusQuo.DialPlan -like "") {
+    $CurrentDialPlan = "Global"
+}else {
+    $CurrentDialPlan = $StatusQuo.DialPlan
+}
+
+if ($StatusQuo.TenantDialPlan -like "") {
+    $CurrentTenantDialPlan = "Global"
+}else {
+    $CurrentTenantDialPlan = $StatusQuo.TenantDialPlan
+}
+
+if ($StatusQuo.TeamsIPPhonePolicy -like "") {
+    $CurrentTeamsIPPhonePolicy = "Global"
+}else {
+    $CurrentTeamsIPPhonePolicy = $StatusQuo.TeamsIPPhonePolicy
+}
+
+if ($StatusQuo.OnlineVoicemailPolicy -like "") {
+    $CurrentOnlineVoicemailPolicy = "Global"
+}else {
+    $CurrentOnlineVoicemailPolicy = $StatusQuo.OnlineVoicemailPolicy
+}
+
+if ($StatusQuo.TeamsMeetingPolicy -like "") {
+    $CurrentTeamsMeetingPolicy = "Global"
+}else {
+    $CurrentTeamsMeetingPolicy = $StatusQuo.TeamsMeetingPolicy
+}
+
+if ($StatusQuo.TeamsMeetingBroadcastPolicy -like "") {
+    $CurrentTeamsMeetingBroadcastPolicy = "Global"
+}else {
+    $CurrentTeamsMeetingBroadcastPolicy = $StatusQuo.TeamsMeetingBroadcastPolicy
+}
+
+Write-Output "Current OnlineVoiceRoutingPolicy: $CurrentOnlineVoiceRoutingPolicy"
+Write-Output "Current CallingPolicy: $CurrentCallingPolicy"
+Write-Output "Current DialPlan: $CurrentDialPlan"
+Write-Output "Current TenantDialPlan: $CurrentTenantDialPlan"
+Write-Output "Current TeamsIPPhonePolicy: $CurrentTeamsIPPhonePolicy"
+Write-Output "Current OnlineVoicemailPolicy: $CurrentOnlineVoicemailPolicy"
+Write-Output "Current TeamsMeetingPolicy: $CurrentTeamsMeetingPolicy"
+Write-Output "Current TeamsMeetingBroadcastPolicy (Live Event Policy): $CurrentTeamsMeetingBroadcastPolicy"
+
+########################################################
+##             Remove Number from User
+##          
+########################################################
+
+Write-Output ""
+Write-Output "Start disable process:"
+Write-Output "---------------------"
+Write-Output "Remove LineUri"
+try {
+    Remove-CsPhoneNumberAssignment -Identity $UserName -RemoveAll
+}
+catch {
+    $message = $_
+    Write-Error -Message "Teams - Error: Removing the LineUri for $UPN could not be completed! Error Message: $message" -ErrorAction Continue
+    throw "Teams - Error: Removing the LineUri for $UPN could not be completed!"
+}
+
+Write-Output "Remove OnlineVoiceRoutingPolicy (Set to ""global"")"
+try {
+    Grant-CsOnlineVoiceRoutingPolicy -Identity $UserName -PolicyName $null
+}
+catch {
+    $message = $_
+    Write-Error -Message "Teams - Error: Removing the of OnlineVoiceRoutingPolicy for $UPN could not be completed! Error Message: $message" -ErrorAction Continue
+    throw "Teams - Error: Removing the OnlineVoiceRoutingPolicy for $UPN could not be completed!"
+}
+
+Write-Output "Remove (Tenant)DialPlan (Set to ""global"")"
+try {
+    Grant-CsTenantDialPlan -Identity $UserName -PolicyName $null
+}
+catch {
+    $message = $_
+    Write-Error -Message "Teams - Error: Removing the of TenantDialPlan for $UPN could not be completed! Error Message: $message" -ErrorAction Continue
+    throw "Teams - Error: Removing the of TenantDialPlan for $UPN could not be completed!"
+}
+
+Write-Output "Remove Teams IP-Phone Policy (Set to ""global"")"
+try {
+    Grant-CsTeamsIPPhonePolicy -Identity $UserName -PolicyName $null
+}
+catch {
+    $message = $_
+    Write-Error -Message "Teams - Error: Removing the of Teams IP-Phone Policy for $UPN could not be completed! Error Message: $message" -ErrorAction Continue
+    throw "Teams - Error: Removing the of Teams IP-Phone Policy for $UPN could not be completed!"
+}
+
+Write-Output "Remove Teams Online Voicemail Policy (Set to ""global"")"
+try {
+    Grant-CsOnlineVoicemailPolicy -Identity $UserName -PolicyName $null
+}
+catch {
+    $message = $_
+    Write-Error -Message "Teams - Error: Removing the of OnlineVoicemailPolicy for $UPN could not be completed! Error Message: $message" -ErrorAction Continue
+    throw "Teams - Error: Removing the of OnlineVoicemailPolicy for $UPN could not be completed!"
+}
+
+Write-Output ""
+Write-Output "Done!"
+
+Disconnect-MicrosoftTeams -Confirm:$false | Out-Null
 Get-PSSession | Remove-PSSession | Out-Null