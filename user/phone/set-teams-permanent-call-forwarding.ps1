<#
  .SYNOPSIS
  Set up immediate call forwarding for a Microsoft Teams Enterprise Voice user.
  
  .DESCRIPTION
  Set up instant call forwarding for a Microsoft Teams Enterprise Voice user. Forwarding to another Microsoft Teams Enterprise Voice user or to an external phone number.
  
  .NOTES
  Permissions: 
  The connection of the Microsoft Teams PowerShell module is ideally done through the Managed Identity of the Automation account of RealmJoin.
  If this has not yet been set up and the old "Service User" is still stored, the connect is still included for stability reasons. 
  However, it should be switched to Managed Identity as soon as possible!

  .INPUTS
  RunbookCustomization: {
	"ParameterList": [
      {
			"Name": "UserName",
			"DisplayName": "UPN of the current user"
		},
		{
			"Name": "ForwardTargetPhoneNumber",
			"DisplayName": "To which phone number should calls be forwarded?"
		},
		{
			"Name": "ForwardTargetTeamsUser",
			"DisplayName": "To which Teams user should calls be forwarded?"
		},
		{
			"DisplayName": "To which destination should calls be forwarded?",
			"DisplayAfter": "UserName",
			"Select": {
				"Options": [{
						"Display": "Teams user",
						"Customization": {
							"Hide": [
								"ForwardTargetPhoneNumber"
							],
							"Mandatory": [
								"ForwardTargetTeamsUser"
							],
                            "Default": {
                                "ForwardToVoicemail": false,
                                "ForwardToDelegates": false,
                                "TurnOffForward": false,
                                "ForwardTargetPhoneNumber": ""
                            }
						}
					},
					{
						"Display": "Phone number",
						"Customization": {
							"Hide": [
								"ForwardTargetTeamsUser"
							],
							"Mandatory": [
								"ForwardTargetPhoneNumber"
							],
                            "Default": {
                                "ForwardToVoicemail": false,
                                "ForwardToDelegates": false,
                                "TurnOffForward": false,
                                "ForwardTargetTeamsUser": ""
                            }
						}
					},
					{
						"Display": "Voicemail",
						"Customization": {
							"Hide": [
								"ForwardTargetTeamsUser",
                                "ForwardTargetPhoneNumber"
							],
                            "Default": {
                                "ForwardToVoicemail": true,
                                "ForwardToDelegates": false,
                                "TurnOffForward": false,
                                "ForwardTargetPhoneNumber": "",
                                "ForwardTargetTeamsUser": ""
                            }
						}
					},
					{
						"Display": "Delegates which are defined by the user",
						"Customization": {
							"Hide": [
								"ForwardTargetTeamsUser",
                                "ForwardTargetPhoneNumber"
							],
                            "Default": {
                                "ForwardToVoicemail": false,
                                "ForwardToDelegates": true,
                                "TurnOffForward": false,
                                "ForwardTargetPhoneNumber": "",
                                "ForwardTargetTeamsUser": ""
                            }
						}
					},
					{
						"Display": "Nowhere - Turn off immediate forwarding",
						"Customization": {
							"Hide": [
								"ForwardTargetTeamsUser",
                                "ForwardTargetPhoneNumber"
							],
                            "Default": {
                                "ForwardToVoicemail": false,
                                "ForwardToDelegates": false,
                                "TurnOffForward": true,
                                "ForwardTargetPhoneNumber": "",
                                "ForwardTargetTeamsUser": ""
                            }
						}
					}
				]

			},
			"Default": "Teams user"
		},
		{
			"Name": "ForwardToVoicemail",
			"Hide": true
		},
		{
			"Name": "ForwardToDelegates",
			"Hide": true
		},
		{
			"Name": "TurnOffForward",
			"Hide": true
		},
		{
			"Name": "CallerName",
			"Hide": true
		}
	]
}
#>

#Requires -Modules @{ModuleName = "RealmJoin.RunbookHelper"; ModuleVersion = "0.8.3" }
<<<<<<< HEAD
#Requires -Modules @{ModuleName = "MicrosoftTeams"; ModuleVersion = "6.4.0" }
          
=======
#Requires -Modules @{ModuleName = "MicrosoftTeams"; ModuleVersion = "6.4.0" }          
            
>>>>>>> 9e1e2779
param(
    [Parameter(Mandatory = $true)]
    [ValidateScript( { Use-RJInterface -Type Graph -Entity User -DisplayName "Current User" } )]
    [String] $UserName,

    [String] $ForwardTargetPhoneNumber,

    [ValidateScript( { Use-RJInterface -Type Graph -Entity User -DisplayName "Forward Target Teams user" } )]
    [String] $ForwardTargetTeamsUser,

    [bool] $ForwardToVoicemail,
    [bool] $ForwardToDelegates,
    [bool] $TurnOffForward,

    # CallerName is tracked purely for auditing purposes
    [Parameter(Mandatory = $true)]
    [string] $CallerName
)

<<<<<<< HEAD
=======
########################################################
##             function declaration
##          
########################################################
>>>>>>> 9e1e2779

########################################################
##             Connect Part
##          
########################################################
# Needs a Microsoft Teams Connection First!

Write-Output "Connection - Connect to Microsoft Teams (PowerShell)"

try {
    $CredAutomation = Get-AutomationPSCredential -Name 'teamsautomation'
}
catch {
    Write-Output "Connection - No automation credentials "teamsautomation" stored. Try newer managed identity approach now"
}

if ($CredAutomation -notlike "") {
    $VerbosePreference = "SilentlyContinue"
    Connect-MicrosoftTeams -Credential $CredAutomation 
    $VerbosePreference = "Continue"
}else {
    Write-Output "Connection - Connect as RealmJoin managed identity"
    $VerbosePreference = "SilentlyContinue"
    Connect-MicrosoftTeams -Identity -ErrorAction Stop
    $VerbosePreference = "Continue"
}

# Check if Teams connection is active
try {
    $Test = Get-CsTenant -ErrorAction Stop | Out-Null
}
catch {
    try {
        Start-Sleep -Seconds 5
        $Test = Get-CsTenant -ErrorAction Stop | Out-Null
    }
    catch {        
        Write-Error -Message "Teams PowerShell session could not be established. Stopping script!" -ErrorAction Continue
        throw "Teams PowerShell session could not be established. Stopping script!"
        Exit
    }
}

# Add Caller in Verbose output
Write-RjRbLog -Message "Caller: '$CallerName'" -Verbose


########################################################
##             StatusQuo & Preflight-Check Part
##          
########################################################



# Get StatusQuo
Write-Output ""
Write-Output "Get StatusQuo"
Write-Output "---------------------"
Write-Output "Getting StatusQuo for user with submitted ID:  $UserName"

try {
    $StatusQuo = Get-CsUserCallingSettings -Identity $UserName
}
catch {
    $message = $_
    if ($message -like "userId was not found") {
        Write-Error "User information could not be retrieved because the UserID was not found. This is usually the case if the user is not licensed for Microsoft Teams or the replication of the license in the Microsoft backend has not yet been completed. Please check the license and run it again after a minimum replication time of one hour."
    }else {
        Write-Error "$message"
    }
}

if (($StatusQuo.IsForwardingEnabled -eq $true) -and ($StatusQuo.ForwardingType -like "Immediate")) {
    Write-Output "Immediate call forward is active"
    if ($StatusQuo.ForwardingTargetType -like "SingleTarget" ) {
        Write-Output "Target: $($StatusQuo.ForwardingTarget )"
    }elseif ($StatusQuo.ForwardingTargetType -like "Voicemail") {
        Write-Output "Target: Voicemail"
    }elseif ($StatusQuo.ForwardingTargetType -like "Group") {
        Write-Output "Target: Call group"
        Write-Output "Group membership details:"
        Write-Output "$($StatusQuo.GroupMembershipDetails)"
    }elseif ($StatusQuo.ForwardingTargetType -like "MyDelegates") {
        Write-Output "Target: Delegates"
        Write-Output "Current delegates and delegate Settings:"
        Write-Output "$($StatusQuo.Delegates)"
    }
}else {
    Write-Output "No immediate call forwarding is active"
}

if ($ForwardTargetPhoneNumber -notlike "") {
    Write-Output ""
    Write-Output "Preflight-Check"
    Write-Output "---------------------"

    # Check if number is E.164
    if ($ForwardTargetPhoneNumber -notmatch "^\+\d{8,15}") {
        Write-Error -Message  "Error: Phone number needs to be in E.164 format ( '+#######...' )." -ErrorAction Continue
        throw "Phone number needs to be in E.164 format ( '+#######...' )."
    }else {
        Write-Output "Phone number is in the correct E.164 format (Number: $ForwardTargetPhoneNumber)."
    }
}

if ($ForwardToDelegates) {
    Write-Output ""
    Write-Output "Preflight-Check"
    Write-Output "---------------------"
    $CurrentDelegates = ($StatusQuo.Delegates | Measure-Object).Count
    if ($CurrentDelegates -eq 0) {
        Write-Error -Message "If selecting call forward to My Delegates, there needs to be at least 1 delegate defined. Stopping script!" -ErrorAction Continue
        throw "If selecting call forward to My Delegates, there needs to be at least 1 delegate defined. Stopping script!"
    }else {
        Write-Output "There is at least one delegate - check ok!"
    }
    
}
########################################################
##             Main Part
##          
########################################################
Write-Output ""
Write-Output "Start set process"
Write-Output "---------------------"
if ($TurnOffForward) {
    Write-Output "Turn off immediate forwarding"
    Set-CsUserCallingSettings -Identity $UserName -IsForwardingEnabled $false
}elseif ($ForwardToVoicemail) {
    Write-Output "Set immediate forwarding to Voicemail"
    Set-CsUserCallingSettings -Identity $UserName -IsForwardingEnabled $true -ForwardingType Immediate -ForwardingTargetType Voicemail
}elseif ($ForwardToDelegates) {
    Write-Output "Set immediate forwarding to the delegates which are defined by the user"
    Set-CsUserCallingSettings -Identity $UserName -IsForwardingEnabled $true -ForwardingType Immediate -ForwardingTargetType MyDelegates
}elseif ($ForwardTargetTeamsUser -notlike "" ) {
    Write-Output "Set immediate forwarding to Teams user"
    Set-CsUserCallingSettings -Identity $UserName -IsForwardingEnabled $true -ForwardingType Immediate -ForwardingTargetType SingleTarget -ForwardingTarget $ForwardTargetTeamsUser
}elseif ($ForwardTargetPhoneNumber -notlike "" ) {
    Write-Output "Set immediate forwarding to phone number"
    Set-CsUserCallingSettings -Identity $UserName -IsForwardingEnabled $true -ForwardingType Immediate -ForwardingTargetType SingleTarget -ForwardingTarget $ForwardTargetPhoneNumber
}

Write-Output ""
Write-Output "Done!"

Disconnect-MicrosoftTeams -Confirm:$false | Out-Null
Get-PSSession | Remove-PSSession | Out-Null<|MERGE_RESOLUTION|>--- conflicted
+++ resolved
@@ -1,320 +1,307 @@
-<#
-  .SYNOPSIS
-  Set up immediate call forwarding for a Microsoft Teams Enterprise Voice user.
-  
-  .DESCRIPTION
-  Set up instant call forwarding for a Microsoft Teams Enterprise Voice user. Forwarding to another Microsoft Teams Enterprise Voice user or to an external phone number.
-  
-  .NOTES
-  Permissions: 
-  The connection of the Microsoft Teams PowerShell module is ideally done through the Managed Identity of the Automation account of RealmJoin.
-  If this has not yet been set up and the old "Service User" is still stored, the connect is still included for stability reasons. 
-  However, it should be switched to Managed Identity as soon as possible!
-
-  .INPUTS
-  RunbookCustomization: {
-	"ParameterList": [
-      {
-			"Name": "UserName",
-			"DisplayName": "UPN of the current user"
-		},
-		{
-			"Name": "ForwardTargetPhoneNumber",
-			"DisplayName": "To which phone number should calls be forwarded?"
-		},
-		{
-			"Name": "ForwardTargetTeamsUser",
-			"DisplayName": "To which Teams user should calls be forwarded?"
-		},
-		{
-			"DisplayName": "To which destination should calls be forwarded?",
-			"DisplayAfter": "UserName",
-			"Select": {
-				"Options": [{
-						"Display": "Teams user",
-						"Customization": {
-							"Hide": [
-								"ForwardTargetPhoneNumber"
-							],
-							"Mandatory": [
-								"ForwardTargetTeamsUser"
-							],
-                            "Default": {
-                                "ForwardToVoicemail": false,
-                                "ForwardToDelegates": false,
-                                "TurnOffForward": false,
-                                "ForwardTargetPhoneNumber": ""
-                            }
-						}
-					},
-					{
-						"Display": "Phone number",
-						"Customization": {
-							"Hide": [
-								"ForwardTargetTeamsUser"
-							],
-							"Mandatory": [
-								"ForwardTargetPhoneNumber"
-							],
-                            "Default": {
-                                "ForwardToVoicemail": false,
-                                "ForwardToDelegates": false,
-                                "TurnOffForward": false,
-                                "ForwardTargetTeamsUser": ""
-                            }
-						}
-					},
-					{
-						"Display": "Voicemail",
-						"Customization": {
-							"Hide": [
-								"ForwardTargetTeamsUser",
-                                "ForwardTargetPhoneNumber"
-							],
-                            "Default": {
-                                "ForwardToVoicemail": true,
-                                "ForwardToDelegates": false,
-                                "TurnOffForward": false,
-                                "ForwardTargetPhoneNumber": "",
-                                "ForwardTargetTeamsUser": ""
-                            }
-						}
-					},
-					{
-						"Display": "Delegates which are defined by the user",
-						"Customization": {
-							"Hide": [
-								"ForwardTargetTeamsUser",
-                                "ForwardTargetPhoneNumber"
-							],
-                            "Default": {
-                                "ForwardToVoicemail": false,
-                                "ForwardToDelegates": true,
-                                "TurnOffForward": false,
-                                "ForwardTargetPhoneNumber": "",
-                                "ForwardTargetTeamsUser": ""
-                            }
-						}
-					},
-					{
-						"Display": "Nowhere - Turn off immediate forwarding",
-						"Customization": {
-							"Hide": [
-								"ForwardTargetTeamsUser",
-                                "ForwardTargetPhoneNumber"
-							],
-                            "Default": {
-                                "ForwardToVoicemail": false,
-                                "ForwardToDelegates": false,
-                                "TurnOffForward": true,
-                                "ForwardTargetPhoneNumber": "",
-                                "ForwardTargetTeamsUser": ""
-                            }
-						}
-					}
-				]
-
-			},
-			"Default": "Teams user"
-		},
-		{
-			"Name": "ForwardToVoicemail",
-			"Hide": true
-		},
-		{
-			"Name": "ForwardToDelegates",
-			"Hide": true
-		},
-		{
-			"Name": "TurnOffForward",
-			"Hide": true
-		},
-		{
-			"Name": "CallerName",
-			"Hide": true
-		}
-	]
-}
-#>
-
-#Requires -Modules @{ModuleName = "RealmJoin.RunbookHelper"; ModuleVersion = "0.8.3" }
-<<<<<<< HEAD
-#Requires -Modules @{ModuleName = "MicrosoftTeams"; ModuleVersion = "6.4.0" }
-          
-=======
-#Requires -Modules @{ModuleName = "MicrosoftTeams"; ModuleVersion = "6.4.0" }          
-            
->>>>>>> 9e1e2779
-param(
-    [Parameter(Mandatory = $true)]
-    [ValidateScript( { Use-RJInterface -Type Graph -Entity User -DisplayName "Current User" } )]
-    [String] $UserName,
-
-    [String] $ForwardTargetPhoneNumber,
-
-    [ValidateScript( { Use-RJInterface -Type Graph -Entity User -DisplayName "Forward Target Teams user" } )]
-    [String] $ForwardTargetTeamsUser,
-
-    [bool] $ForwardToVoicemail,
-    [bool] $ForwardToDelegates,
-    [bool] $TurnOffForward,
-
-    # CallerName is tracked purely for auditing purposes
-    [Parameter(Mandatory = $true)]
-    [string] $CallerName
-)
-
-<<<<<<< HEAD
-=======
-########################################################
-##             function declaration
-##          
-########################################################
->>>>>>> 9e1e2779
-
-########################################################
-##             Connect Part
-##          
-########################################################
-# Needs a Microsoft Teams Connection First!
-
-Write-Output "Connection - Connect to Microsoft Teams (PowerShell)"
-
-try {
-    $CredAutomation = Get-AutomationPSCredential -Name 'teamsautomation'
-}
-catch {
-    Write-Output "Connection - No automation credentials "teamsautomation" stored. Try newer managed identity approach now"
-}
-
-if ($CredAutomation -notlike "") {
-    $VerbosePreference = "SilentlyContinue"
-    Connect-MicrosoftTeams -Credential $CredAutomation 
-    $VerbosePreference = "Continue"
-}else {
-    Write-Output "Connection - Connect as RealmJoin managed identity"
-    $VerbosePreference = "SilentlyContinue"
-    Connect-MicrosoftTeams -Identity -ErrorAction Stop
-    $VerbosePreference = "Continue"
-}
-
-# Check if Teams connection is active
-try {
-    $Test = Get-CsTenant -ErrorAction Stop | Out-Null
-}
-catch {
-    try {
-        Start-Sleep -Seconds 5
-        $Test = Get-CsTenant -ErrorAction Stop | Out-Null
-    }
-    catch {        
-        Write-Error -Message "Teams PowerShell session could not be established. Stopping script!" -ErrorAction Continue
-        throw "Teams PowerShell session could not be established. Stopping script!"
-        Exit
-    }
-}
-
-# Add Caller in Verbose output
-Write-RjRbLog -Message "Caller: '$CallerName'" -Verbose
-
-
-########################################################
-##             StatusQuo & Preflight-Check Part
-##          
-########################################################
-
-
-
-# Get StatusQuo
-Write-Output ""
-Write-Output "Get StatusQuo"
-Write-Output "---------------------"
-Write-Output "Getting StatusQuo for user with submitted ID:  $UserName"
-
-try {
-    $StatusQuo = Get-CsUserCallingSettings -Identity $UserName
-}
-catch {
-    $message = $_
-    if ($message -like "userId was not found") {
-        Write-Error "User information could not be retrieved because the UserID was not found. This is usually the case if the user is not licensed for Microsoft Teams or the replication of the license in the Microsoft backend has not yet been completed. Please check the license and run it again after a minimum replication time of one hour."
-    }else {
-        Write-Error "$message"
-    }
-}
-
-if (($StatusQuo.IsForwardingEnabled -eq $true) -and ($StatusQuo.ForwardingType -like "Immediate")) {
-    Write-Output "Immediate call forward is active"
-    if ($StatusQuo.ForwardingTargetType -like "SingleTarget" ) {
-        Write-Output "Target: $($StatusQuo.ForwardingTarget )"
-    }elseif ($StatusQuo.ForwardingTargetType -like "Voicemail") {
-        Write-Output "Target: Voicemail"
-    }elseif ($StatusQuo.ForwardingTargetType -like "Group") {
-        Write-Output "Target: Call group"
-        Write-Output "Group membership details:"
-        Write-Output "$($StatusQuo.GroupMembershipDetails)"
-    }elseif ($StatusQuo.ForwardingTargetType -like "MyDelegates") {
-        Write-Output "Target: Delegates"
-        Write-Output "Current delegates and delegate Settings:"
-        Write-Output "$($StatusQuo.Delegates)"
-    }
-}else {
-    Write-Output "No immediate call forwarding is active"
-}
-
-if ($ForwardTargetPhoneNumber -notlike "") {
-    Write-Output ""
-    Write-Output "Preflight-Check"
-    Write-Output "---------------------"
-
-    # Check if number is E.164
-    if ($ForwardTargetPhoneNumber -notmatch "^\+\d{8,15}") {
-        Write-Error -Message  "Error: Phone number needs to be in E.164 format ( '+#######...' )." -ErrorAction Continue
-        throw "Phone number needs to be in E.164 format ( '+#######...' )."
-    }else {
-        Write-Output "Phone number is in the correct E.164 format (Number: $ForwardTargetPhoneNumber)."
-    }
-}
-
-if ($ForwardToDelegates) {
-    Write-Output ""
-    Write-Output "Preflight-Check"
-    Write-Output "---------------------"
-    $CurrentDelegates = ($StatusQuo.Delegates | Measure-Object).Count
-    if ($CurrentDelegates -eq 0) {
-        Write-Error -Message "If selecting call forward to My Delegates, there needs to be at least 1 delegate defined. Stopping script!" -ErrorAction Continue
-        throw "If selecting call forward to My Delegates, there needs to be at least 1 delegate defined. Stopping script!"
-    }else {
-        Write-Output "There is at least one delegate - check ok!"
-    }
-    
-}
-########################################################
-##             Main Part
-##          
-########################################################
-Write-Output ""
-Write-Output "Start set process"
-Write-Output "---------------------"
-if ($TurnOffForward) {
-    Write-Output "Turn off immediate forwarding"
-    Set-CsUserCallingSettings -Identity $UserName -IsForwardingEnabled $false
-}elseif ($ForwardToVoicemail) {
-    Write-Output "Set immediate forwarding to Voicemail"
-    Set-CsUserCallingSettings -Identity $UserName -IsForwardingEnabled $true -ForwardingType Immediate -ForwardingTargetType Voicemail
-}elseif ($ForwardToDelegates) {
-    Write-Output "Set immediate forwarding to the delegates which are defined by the user"
-    Set-CsUserCallingSettings -Identity $UserName -IsForwardingEnabled $true -ForwardingType Immediate -ForwardingTargetType MyDelegates
-}elseif ($ForwardTargetTeamsUser -notlike "" ) {
-    Write-Output "Set immediate forwarding to Teams user"
-    Set-CsUserCallingSettings -Identity $UserName -IsForwardingEnabled $true -ForwardingType Immediate -ForwardingTargetType SingleTarget -ForwardingTarget $ForwardTargetTeamsUser
-}elseif ($ForwardTargetPhoneNumber -notlike "" ) {
-    Write-Output "Set immediate forwarding to phone number"
-    Set-CsUserCallingSettings -Identity $UserName -IsForwardingEnabled $true -ForwardingType Immediate -ForwardingTargetType SingleTarget -ForwardingTarget $ForwardTargetPhoneNumber
-}
-
-Write-Output ""
-Write-Output "Done!"
-
-Disconnect-MicrosoftTeams -Confirm:$false | Out-Null
+<#
+  .SYNOPSIS
+  Set up immediate call forwarding for a Microsoft Teams Enterprise Voice user.
+  
+  .DESCRIPTION
+  Set up instant call forwarding for a Microsoft Teams Enterprise Voice user. Forwarding to another Microsoft Teams Enterprise Voice user or to an external phone number.
+  
+  .NOTES
+  Permissions: 
+  The connection of the Microsoft Teams PowerShell module is ideally done through the Managed Identity of the Automation account of RealmJoin.
+  If this has not yet been set up and the old "Service User" is still stored, the connect is still included for stability reasons. 
+  However, it should be switched to Managed Identity as soon as possible!
+
+  .INPUTS
+  RunbookCustomization: {
+	"ParameterList": [
+      {
+			"Name": "UserName",
+			"DisplayName": "UPN of the current user"
+		},
+		{
+			"Name": "ForwardTargetPhoneNumber",
+			"DisplayName": "To which phone number should calls be forwarded?"
+		},
+		{
+			"Name": "ForwardTargetTeamsUser",
+			"DisplayName": "To which Teams user should calls be forwarded?"
+		},
+		{
+			"DisplayName": "To which destination should calls be forwarded?",
+			"DisplayAfter": "UserName",
+			"Select": {
+				"Options": [{
+						"Display": "Teams user",
+						"Customization": {
+							"Hide": [
+								"ForwardTargetPhoneNumber"
+							],
+							"Mandatory": [
+								"ForwardTargetTeamsUser"
+							],
+                            "Default": {
+                                "ForwardToVoicemail": false,
+                                "ForwardToDelegates": false,
+                                "TurnOffForward": false,
+                                "ForwardTargetPhoneNumber": ""
+                            }
+						}
+					},
+					{
+						"Display": "Phone number",
+						"Customization": {
+							"Hide": [
+								"ForwardTargetTeamsUser"
+							],
+							"Mandatory": [
+								"ForwardTargetPhoneNumber"
+							],
+                            "Default": {
+                                "ForwardToVoicemail": false,
+                                "ForwardToDelegates": false,
+                                "TurnOffForward": false,
+                                "ForwardTargetTeamsUser": ""
+                            }
+						}
+					},
+					{
+						"Display": "Voicemail",
+						"Customization": {
+							"Hide": [
+								"ForwardTargetTeamsUser",
+                                "ForwardTargetPhoneNumber"
+							],
+                            "Default": {
+                                "ForwardToVoicemail": true,
+                                "ForwardToDelegates": false,
+                                "TurnOffForward": false,
+                                "ForwardTargetPhoneNumber": "",
+                                "ForwardTargetTeamsUser": ""
+                            }
+						}
+					},
+					{
+						"Display": "Delegates which are defined by the user",
+						"Customization": {
+							"Hide": [
+								"ForwardTargetTeamsUser",
+                                "ForwardTargetPhoneNumber"
+							],
+                            "Default": {
+                                "ForwardToVoicemail": false,
+                                "ForwardToDelegates": true,
+                                "TurnOffForward": false,
+                                "ForwardTargetPhoneNumber": "",
+                                "ForwardTargetTeamsUser": ""
+                            }
+						}
+					},
+					{
+						"Display": "Nowhere - Turn off immediate forwarding",
+						"Customization": {
+							"Hide": [
+								"ForwardTargetTeamsUser",
+                                "ForwardTargetPhoneNumber"
+							],
+                            "Default": {
+                                "ForwardToVoicemail": false,
+                                "ForwardToDelegates": false,
+                                "TurnOffForward": true,
+                                "ForwardTargetPhoneNumber": "",
+                                "ForwardTargetTeamsUser": ""
+                            }
+						}
+					}
+				]
+
+			},
+			"Default": "Teams user"
+		},
+		{
+			"Name": "ForwardToVoicemail",
+			"Hide": true
+		},
+		{
+			"Name": "ForwardToDelegates",
+			"Hide": true
+		},
+		{
+			"Name": "TurnOffForward",
+			"Hide": true
+		},
+		{
+			"Name": "CallerName",
+			"Hide": true
+		}
+	]
+}
+#>
+
+#Requires -Modules @{ModuleName = "RealmJoin.RunbookHelper"; ModuleVersion = "0.8.3" }
+#Requires -Modules @{ModuleName = "MicrosoftTeams"; ModuleVersion = "6.4.0" }
+          
+param(
+    [Parameter(Mandatory = $true)]
+    [ValidateScript( { Use-RJInterface -Type Graph -Entity User -DisplayName "Current User" } )]
+    [String] $UserName,
+
+    [String] $ForwardTargetPhoneNumber,
+
+    [ValidateScript( { Use-RJInterface -Type Graph -Entity User -DisplayName "Forward Target Teams user" } )]
+    [String] $ForwardTargetTeamsUser,
+
+    [bool] $ForwardToVoicemail,
+    [bool] $ForwardToDelegates,
+    [bool] $TurnOffForward,
+
+    # CallerName is tracked purely for auditing purposes
+    [Parameter(Mandatory = $true)]
+    [string] $CallerName
+)
+
+########################################################
+##             Connect Part
+##          
+########################################################
+# Needs a Microsoft Teams Connection First!
+
+Write-Output "Connection - Connect to Microsoft Teams (PowerShell)"
+
+try {
+    $CredAutomation = Get-AutomationPSCredential -Name 'teamsautomation'
+}
+catch {
+    Write-Output "Connection - No automation credentials "teamsautomation" stored. Try newer managed identity approach now"
+}
+
+if ($CredAutomation -notlike "") {
+    $VerbosePreference = "SilentlyContinue"
+    Connect-MicrosoftTeams -Credential $CredAutomation 
+    $VerbosePreference = "Continue"
+}else {
+    Write-Output "Connection - Connect as RealmJoin managed identity"
+    $VerbosePreference = "SilentlyContinue"
+    Connect-MicrosoftTeams -Identity -ErrorAction Stop
+    $VerbosePreference = "Continue"
+}
+
+# Check if Teams connection is active
+try {
+    $Test = Get-CsTenant -ErrorAction Stop | Out-Null
+}
+catch {
+    try {
+        Start-Sleep -Seconds 5
+        $Test = Get-CsTenant -ErrorAction Stop | Out-Null
+    }
+    catch {        
+        Write-Error -Message "Teams PowerShell session could not be established. Stopping script!" -ErrorAction Continue
+        throw "Teams PowerShell session could not be established. Stopping script!"
+        Exit
+    }
+}
+
+# Add Caller in Verbose output
+Write-RjRbLog -Message "Caller: '$CallerName'" -Verbose
+
+
+########################################################
+##             StatusQuo & Preflight-Check Part
+##          
+########################################################
+
+
+
+# Get StatusQuo
+Write-Output ""
+Write-Output "Get StatusQuo"
+Write-Output "---------------------"
+Write-Output "Getting StatusQuo for user with submitted ID:  $UserName"
+
+try {
+    $StatusQuo = Get-CsUserCallingSettings -Identity $UserName
+}
+catch {
+    $message = $_
+    if ($message -like "userId was not found") {
+        Write-Error "User information could not be retrieved because the UserID was not found. This is usually the case if the user is not licensed for Microsoft Teams or the replication of the license in the Microsoft backend has not yet been completed. Please check the license and run it again after a minimum replication time of one hour."
+    }else {
+        Write-Error "$message"
+    }
+}
+
+if (($StatusQuo.IsForwardingEnabled -eq $true) -and ($StatusQuo.ForwardingType -like "Immediate")) {
+    Write-Output "Immediate call forward is active"
+    if ($StatusQuo.ForwardingTargetType -like "SingleTarget" ) {
+        Write-Output "Target: $($StatusQuo.ForwardingTarget )"
+    }elseif ($StatusQuo.ForwardingTargetType -like "Voicemail") {
+        Write-Output "Target: Voicemail"
+    }elseif ($StatusQuo.ForwardingTargetType -like "Group") {
+        Write-Output "Target: Call group"
+        Write-Output "Group membership details:"
+        Write-Output "$($StatusQuo.GroupMembershipDetails)"
+    }elseif ($StatusQuo.ForwardingTargetType -like "MyDelegates") {
+        Write-Output "Target: Delegates"
+        Write-Output "Current delegates and delegate Settings:"
+        Write-Output "$($StatusQuo.Delegates)"
+    }
+}else {
+    Write-Output "No immediate call forwarding is active"
+}
+
+if ($ForwardTargetPhoneNumber -notlike "") {
+    Write-Output ""
+    Write-Output "Preflight-Check"
+    Write-Output "---------------------"
+
+    # Check if number is E.164
+    if ($ForwardTargetPhoneNumber -notmatch "^\+\d{8,15}") {
+        Write-Error -Message  "Error: Phone number needs to be in E.164 format ( '+#######...' )." -ErrorAction Continue
+        throw "Phone number needs to be in E.164 format ( '+#######...' )."
+    }else {
+        Write-Output "Phone number is in the correct E.164 format (Number: $ForwardTargetPhoneNumber)."
+    }
+}
+
+if ($ForwardToDelegates) {
+    Write-Output ""
+    Write-Output "Preflight-Check"
+    Write-Output "---------------------"
+    $CurrentDelegates = ($StatusQuo.Delegates | Measure-Object).Count
+    if ($CurrentDelegates -eq 0) {
+        Write-Error -Message "If selecting call forward to My Delegates, there needs to be at least 1 delegate defined. Stopping script!" -ErrorAction Continue
+        throw "If selecting call forward to My Delegates, there needs to be at least 1 delegate defined. Stopping script!"
+    }else {
+        Write-Output "There is at least one delegate - check ok!"
+    }
+    
+}
+########################################################
+##             Main Part
+##          
+########################################################
+Write-Output ""
+Write-Output "Start set process"
+Write-Output "---------------------"
+if ($TurnOffForward) {
+    Write-Output "Turn off immediate forwarding"
+    Set-CsUserCallingSettings -Identity $UserName -IsForwardingEnabled $false
+}elseif ($ForwardToVoicemail) {
+    Write-Output "Set immediate forwarding to Voicemail"
+    Set-CsUserCallingSettings -Identity $UserName -IsForwardingEnabled $true -ForwardingType Immediate -ForwardingTargetType Voicemail
+}elseif ($ForwardToDelegates) {
+    Write-Output "Set immediate forwarding to the delegates which are defined by the user"
+    Set-CsUserCallingSettings -Identity $UserName -IsForwardingEnabled $true -ForwardingType Immediate -ForwardingTargetType MyDelegates
+}elseif ($ForwardTargetTeamsUser -notlike "" ) {
+    Write-Output "Set immediate forwarding to Teams user"
+    Set-CsUserCallingSettings -Identity $UserName -IsForwardingEnabled $true -ForwardingType Immediate -ForwardingTargetType SingleTarget -ForwardingTarget $ForwardTargetTeamsUser
+}elseif ($ForwardTargetPhoneNumber -notlike "" ) {
+    Write-Output "Set immediate forwarding to phone number"
+    Set-CsUserCallingSettings -Identity $UserName -IsForwardingEnabled $true -ForwardingType Immediate -ForwardingTargetType SingleTarget -ForwardingTarget $ForwardTargetPhoneNumber
+}
+
+Write-Output ""
+Write-Output "Done!"
+
+Disconnect-MicrosoftTeams -Confirm:$false | Out-Null
 Get-PSSession | Remove-PSSession | Out-Null