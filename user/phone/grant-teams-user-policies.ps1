<#
  .SYNOPSIS
  Grant specific Microsoft Teams policies to a Microsoft Teams enabled user. 
  
  .DESCRIPTION
  Grant specific Microsoft Teams policies to a Microsoft Teams enabled user. 
  If the policy name of a policy is left blank, the corresponding policy will not be changed. To clear the policies assignment, the value "Global (Org Wide Default)" has to be entered.
  
  .NOTES
  Permissions: 
  The connection of the Microsoft Teams PowerShell module is ideally done through the Managed Identity of the Automation account of RealmJoin.
  If this has not yet been set up and the old "Service User" is still stored, the connect is still included for stability reasons. 
  However, it should be switched to Managed Identity as soon as possible!

  .INPUTS
  RunbookCustomization: {
    "Parameters": {
        "OnlineVoiceRoutingPolicy": {
            "DisplayName": "Microsoft Teams Online Voice Routing Policy Name"
        },
        "TenantDialPlan": {
            "DisplayName": "Microsoft Teams DialPlan Name"
        },
        "TeamsCallingPolicy": {
            "DisplayName": "Microsoft Teams Calling Policy Name"
        },
        "OnlineVoicemailPolicy": {
            "DisplayName": "Microsoft Teams Online Voicemail Policy Name"
        },
        "TeamsIPPhonePolicy": {
            "DisplayName": "Microsoft Teams IP-Phone Policy Name (a.o. for Common Area Phone Users)"
        },        
        "TeamsMeetingPolicy": {
            "DisplayName": "Microsoft Teams Meeting Policy Name"
        },
        "TeamsMeetingBroadcastPolicy": {
            "DisplayName": "Microsoft Teams Meeting Broadcast Policy Name (Live Event Policy)"
        },
        "CallerName": {
            "Hide": true
        }
    }
}
#>

#Requires -Modules @{ModuleName = "RealmJoin.RunbookHelper"; ModuleVersion = "0.8.3" }
#Requires -Modules @{ModuleName = "MicrosoftTeams"; ModuleVersion = "6.6.0" }

param(
    [Parameter(Mandatory = $true)]
    [ValidateScript( { Use-RJInterface -Type Graph -Entity User -DisplayName "Current User" } )]
    [String] $UserName,
    [String] $OnlineVoiceRoutingPolicy,
    [String] $TenantDialPlan,
    [String] $TeamsCallingPolicy,
    [String] $TeamsIPPhonePolicy,
    [String] $OnlineVoicemailPolicy,
    [String] $TeamsMeetingPolicy,
    [String] $TeamsMeetingBroadcastPolicy,

    # CallerName is tracked purely for auditing purposes
    [Parameter(Mandatory = $true)]
    [string] $CallerName
)

Write-RjRbLog -Message "Caller: '$CallerName'" -Verbose

$Version = "1.0.0"
Write-RjRbLog -Message "Version: $Version" -Verbose

########################################################
##             Connect Part
##          
########################################################
# Needs a Microsoft Teams Connection First!

Write-Output "Connection - Connect to Microsoft Teams (PowerShell)"

try {
    $CredAutomation = Get-AutomationPSCredential -Name 'teamsautomation'
}
catch {
    Write-Output "Connection - No automation credentials "teamsautomation" stored. Try newer managed identity approach now"
}

if ($CredAutomation -notlike "") {
    $VerbosePreference = "SilentlyContinue"
    Connect-MicrosoftTeams -Credential $CredAutomation 
    $VerbosePreference = "Continue"
}
else {
    Write-Output "Connection - Connect as RealmJoin managed identity"
    $VerbosePreference = "SilentlyContinue"
    Connect-MicrosoftTeams -Identity -ErrorAction Stop
    $VerbosePreference = "Continue"
}

# Check if Teams connection is active
try {
    $Test = Get-CsTenant -ErrorAction Stop | Out-Null
}
catch {
    try {
        Start-Sleep -Seconds 5
        $Test = Get-CsTenant -ErrorAction Stop | Out-Null
    }
    catch {        
        Write-Error -Message "Teams PowerShell session could not be established. Stopping script!" -ErrorAction Continue
        throw "Teams PowerShell session could not be established. Stopping script!"
        Exit
    }
}

<<<<<<< HEAD
=======
# Add Caller in Verbose output
if ($CallerName) {
    Write-RjRbLog -Message "Caller: '$CallerName'" -Verbose
}

# Add Version in Verbose output
$Version = "1.0.0" 
Write-RjRbLog -Message "Version: $Version" -Verbose

>>>>>>> b4fd0a86
########################################################
##             StatusQuo & Preflight-Check Part
##          
########################################################

# Get StatusQuo
Write-Output ""
Write-Output "Get StatusQuo"
Write-Output "---------------------"
Write-Output "Getting StatusQuo for user with submitted ID:  $UserName"
try {
    $StatusQuo = Get-CsOnlineUser $UserName
}
catch {
    $message = $_
    if ($message -like "userId was not found") {
        Write-Error "User information could not be retrieved because the UserID was not found. This is usually the case if the user is not licensed for Microsoft Teams or the replication of the license in the Microsoft backend has not yet been completed. Please check the license and run it again after a minimum replication time of one hour."
    }
    else {
        Write-Error "$message"
    }
}

$UPN = $StatusQuo.UserPrincipalName
Write-Output "UPN from user: $UPN"

if ($StatusQuo.OnlineVoiceRoutingPolicy -like "") {
    $CurrentOnlineVoiceRoutingPolicy = "Global"
}
else {
    $CurrentOnlineVoiceRoutingPolicy = $StatusQuo.OnlineVoiceRoutingPolicy
}

if ($StatusQuo.CallingPolicy -like "") {
    $CurrentCallingPolicy = "Global"
}
else {
    $CurrentCallingPolicy = $StatusQuo.CallingPolicy
}

if ($StatusQuo.DialPlan -like "") {
    $CurrentDialPlan = "Global"
}
else {
    $CurrentDialPlan = $StatusQuo.DialPlan
}

if ($StatusQuo.TenantDialPlan -like "") {
    $CurrentTenantDialPlan = "Global"
}
else {
    $CurrentTenantDialPlan = $StatusQuo.TenantDialPlan
}

if ($StatusQuo.TeamsIPPhonePolicy -like "") {
    $CurrentTeamsIPPhonePolicy = "Global"
}
else {
    $CurrentTeamsIPPhonePolicy = $StatusQuo.TeamsIPPhonePolicy
}

if ($StatusQuo.OnlineVoicemailPolicy -like "") {
    $CurrentOnlineVoicemailPolicy = "Global"
}
else {
    $CurrentOnlineVoicemailPolicy = $StatusQuo.OnlineVoicemailPolicy
}

if ($StatusQuo.TeamsMeetingPolicy -like "") {
    $CurrentTeamsMeetingPolicy = "Global"
}
else {
    $CurrentTeamsMeetingPolicy = $StatusQuo.TeamsMeetingPolicy
}

if ($StatusQuo.TeamsMeetingBroadcastPolicy -like "") {
    $CurrentTeamsMeetingBroadcastPolicy = "Global"
}
else {
    $CurrentTeamsMeetingBroadcastPolicy = $StatusQuo.TeamsMeetingBroadcastPolicy
}

Write-Output "Current OnlineVoiceRoutingPolicy: $CurrentOnlineVoiceRoutingPolicy"
Write-Output "Current CallingPolicy: $CurrentCallingPolicy"
Write-Output "Current DialPlan: $CurrentDialPlan"
Write-Output "Current TenantDialPlan: $CurrentTenantDialPlan"
Write-Output "Current TeamsIPPhonePolicy: $CurrentTeamsIPPhonePolicy"
Write-Output "Current OnlineVoicemailPolicy: $CurrentOnlineVoicemailPolicy"
Write-Output "Current TeamsMeetingPolicy: $CurrentTeamsMeetingPolicy"
Write-Output "Current TeamsMeetingBroadcastPolicy (Live Event Policy): $CurrentTeamsMeetingBroadcastPolicy"

Write-Output ""
Write-Output "Preflight-Check"
Write-Output "---------------------"

# Init $TMP for "Global (Org Wide Default) Case"
$TMP = $null

# Check if specified Online Voice Routing Policy exists, if submitted
if ($OnlineVoiceRoutingPolicy -notlike "") {
    try {
        if ($OnlineVoiceRoutingPolicy -like "Global (Org Wide Default)") {
            Write-Output "The specified Online Voice Routing Policy exists - (Global (Org Wide Default))"
        }
        else {
            $TMP = Get-CsOnlineVoiceRoutingPolicy $OnlineVoiceRoutingPolicy -ErrorAction Stop
            Write-Output "The specified Online Voice Routing Policy exists"
        }
    }
    catch {
        Write-Error -Message  "Teams - Error: The specified Online Voice Routing Policy could not be found in the tenant. Please check the specified policy! Submitted policy name: $OnlineVoiceRoutingPolicy" -ErrorAction Continue
        throw "The specified Online Voice Routing Policy could not be found in the tenant! Please check the specified policy! Submitted policy name: $OnlineVoiceRoutingPolicy"
    }
    if ($TMP -notlike "") {
        Clear-Variable TMP
    }
}

# Check if specified Tenant Dial Plan exists, if submitted
if ($TenantDialPlan -notlike "") {
    try {
        if ($TenantDialPlan -like "Global (Org Wide Default)") {
            Write-Output "The specified Tenant Dial Plan exists - (Global (Org Wide Default))"
        }
        else {
            $TMP = Get-CsTenantDialPlan $TenantDialPlan -ErrorAction Stop
            Write-Output "The specified Tenant Dial Plan exists"
        }
    }
    catch {
        Write-Error -Message  "Teams - Error: The specified Tenant Dial Plan could not be found in the tenant. Please check the specified policy! Submitted policy name: $TenantDialPlan" -ErrorAction Continue
        throw "The specified Tenant Dial Plan could not be found in the tenant! Please check the specified policy! Submitted policy name: $TenantDialPlan"
    }
    if ($TMP -notlike "") {
        Clear-Variable TMP
    }
}


# Check if specified Teams Calling Policy exists, if submitted
if ($TeamsCallingPolicy -notlike "") {
    try {
        if ($TeamsCallingPolicy -like "Global (Org Wide Default)") {
            Write-Output "The specified Teams Calling Policy exists - (Global (Org Wide Default))"
        }
        else {
            $TMP = Get-CsTeamsCallingPolicy $TeamsCallingPolicy -ErrorAction Stop
            Write-Output "The specified Teams Calling Policy exists"
        }
    }
    catch {
        Write-Error -Message  "Teams - Error: The specified Teams Calling Policy could not be found in the tenant. Please check the specified policy! Submitted policy name: $TeamsCallingPolicy" -ErrorAction Continue
        throw "The specified Teams Calling Policy could not be found in the tenant! Please check the specified policy! Submitted policy name: $TeamsCallingPolicy"
    }
    if ($TMP -notlike "") {
        Clear-Variable TMP
    }
}

# Check if specified Teams IP-Phone Policy exists, if submitted
if ($TeamsIPPhonePolicy -notlike "") {
    try {
        if ($TeamsIPPhonePolicy -like "Global (Org Wide Default)") {
            Write-Output "The specified Teams IP-Phone Policy exists - (Global (Org Wide Default))"
        }
        else {
            $TMP = Get-CsTeamsIPPhonePolicy $TeamsIPPhonePolicy -ErrorAction Stop
            Write-Output "The specified Teams IP-Phone Policy exists"
        }
    }
    catch {
        Write-Error -Message  "Teams - Error: The specified Teams IP-Phone Policy could not be found in the tenant. Please check the specified policy! Submitted policy name: $TeamsIPPhonePolicy" -ErrorAction Continue
        throw "The specified Teams IP-Phone Policy could not be found in the tenant! Please check the specified policy! Submitted policy name: $TeamsIPPhonePolicy"
    }
    if ($TMP -notlike "") {
        Clear-Variable TMP
    }
}

# Check if specified Teams IP-Phone Policy exists, if submitted
if ($OnlineVoicemailPolicy -notlike "") {
    try {
        if ($OnlineVoicemailPolicy -like "Global (Org Wide Default)") {
            Write-Output "The specified Teams Online Voicemail Policy exists - (Global (Org Wide Default))"
        }
        else {
            $TMP = Get-CsOnlineVoicemailPolicy $OnlineVoicemailPolicy -ErrorAction Stop
            Write-Output "The specified Teams Online Voicemail Policy exists"
        }
    }
    catch {
        Write-Error -Message  "Teams - Error: The specified Teams Online Voicemail Policy could not be found in the tenant. Please check the specified policy! Submitted policy name: $OnlineVoicemailPolicy" -ErrorAction Continue
        throw "The specified Teams Online Voicemail Policy could not be found in the tenant! Please check the specified policy! Submitted policy name: $OnlineVoicemailPolicy"
    }
    if ($TMP -notlike "") {
        Clear-Variable TMP
    }
}

# Check if specified Teams Meeting Policy exists, if submitted
if ($TeamsMeetingPolicy -notlike "") {
    try {
        if ($TeamsMeetingPolicy -like "Global (Org Wide Default)") {
            Write-Output "The specified Teams Meeting Policy exists - (Global (Org Wide Default))"
        }
        else {
            $TMP = Get-CsTeamsMeetingPolicy $TeamsMeetingPolicy -ErrorAction Stop
            Write-Output "The specified Teams Meeting Policy exists"
        }
    }
    catch {
        Write-Error -Message  "Teams - Error: The specified Teams Meeting Policy could not be found in the tenant. Please check the specified policy! Submitted policy name: $TeamsMeetingPolicy" -ErrorAction Continue
        throw "The specified Teams Meeting Policy could not be found in the tenant! Please check the specified policy! Submitted policy name: $TeamsMeetingPolicy"
    }
    if ($TMP -notlike "") {
        Clear-Variable TMP
    }
}


# Check if specified Teams Meeting Broadcast Policy (Live Event Policy) exists, if submitted
if ($TeamsMeetingBroadcastPolicy -notlike "") {
    try {
        if ($TeamsMeetingBroadcastPolicy -like "Global (Org Wide Default)") {
            Write-Output "The specified Teams Meeting Broadcast Policy (Live Event Policy) exists - (Global (Org Wide Default))"
        }
        else {
            $TMP = Get-CsTeamsMeetingBroadcastPolicy $TeamsMeetingBroadcastPolicy -ErrorAction Stop
            Write-Output "The specified Teams Meeting Broadcast Policy (Live Event Policy) exists"
        }
    }
    catch {
        Write-Error -Message  "Teams - Error: The specified Teams Meeting Broadcast Policy (Live Event Policy) could not be found in the tenant. Please check the specified policy! Submitted policy name: $TeamsMeetingBroadcastPolicy" -ErrorAction Continue
        throw "The specified Teams Meeting Broadcast Policy (Live Event Policy) could not be found in the tenant! Please check the specified policy! Submitted policy name: $TeamsMeetingBroadcastPolicy"
    }
    if ($TMP -notlike "") {
        Clear-Variable TMP
    }
}


########################################################
##             Main Part
##          
########################################################

Write-Output ""
Write-Output "Grant process"
Write-Output "---------------------"

# Grant OnlineVoiceRoutingPolicy, if submitted
if ($OnlineVoiceRoutingPolicy -notlike "") {
    Write-Output "OnlineVoiceRoutingPolicy: $OnlineVoiceRoutingPolicy"
    try {
        if ($OnlineVoiceRoutingPolicy -like "Global (Org Wide Default)") {
            Grant-CsOnlineVoiceRoutingPolicy -Identity $UPN -PolicyName $null -ErrorAction Stop #reset to default
        }
        else {
            Grant-CsOnlineVoiceRoutingPolicy -Identity $UPN -PolicyName $OnlineVoiceRoutingPolicy -ErrorAction Stop   
        }
    }
    catch {
        $message = $_
        Write-Error -Message "Teams - Error: The assignment of OnlineVoiceRoutingPolicy for $UPN could not be completed! Error Message: $message" -ErrorAction Continue
        throw "Teams - Error: The assignment of OnlineVoiceRoutingPolicy for $UPN could not be completed!"
    }
}

# Grant TenantDialPlan, if submitted
if ($TenantDialPlan -notlike "") {
    Write-Output "TenantDialPlan: $TenantDialPlan"
    try {
        if ($TenantDialPlan -like "Global (Org Wide Default)") {
            Grant-CsTenantDialPlan -Identity $UPN -PolicyName $null -ErrorAction Stop #reset to default
        }
        else {
            Grant-CsTenantDialPlan -Identity $UPN -PolicyName $TenantDialPlan -ErrorAction Stop  
        }
    }
    catch {
        $message = $_
        Write-Error -Message "Teams - Error: The assignment of TenantDialPlan for $UPN could not be completed! Error Message: $message" -ErrorAction Continue
        throw "Teams - Error: The assignment of TenantDialPlan for $UPN could not be completed!"
    }
}

# Grant TeamsCallingPolicy, if submitted
if ($TeamsCallingPolicy -notlike "") {
    Write-Output "CallingPolicy: $TeamsCallingPolicy"
    try {
        if ($TeamsCallingPolicy -like "Global (Org Wide Default)") {
            Grant-CsTeamsCallingPolicy -Identity $UPN -PolicyName $null -ErrorAction Stop #reset to default
        }
        else {
            Grant-CsTeamsCallingPolicy -Identity $UPN -PolicyName $TeamsCallingPolicy -ErrorAction Stop  
        }  
    }
    catch {        
        $message = $_
        Write-Error -Message "Teams - Error: The assignment of TeamsCallingPolicy for $UPN could not be completed! Error Message: $message" -ErrorAction Continue
        throw "Teams - Error: The assignment of TeamsCallingPolicy for $UPN could not be completed!"
    }
}

# Grant TeamsIPPhonePolicy, if submitted
if ($TeamsIPPhonePolicy -notlike "") {
    Write-Output "TeamsIPPhonePolicy: $TeamsIPPhonePolicy"
    try {
        if ($TeamsIPPhonePolicy -like "Global (Org Wide Default)") {
            Grant-CsTeamsIPPhonePolicy -Identity $UPN -PolicyName $null -ErrorAction Stop #reset to default
        }
        else {
            Grant-CsTeamsIPPhonePolicy -Identity $UPN -PolicyName $TeamsIPPhonePolicy -ErrorAction Stop  
        }  
    }
    catch {        
        $message = $_
        Write-Error -Message "Teams - Error: The assignment of TeamsIPPhonePolicy for $UPN could not be completed! Error Message: $message" -ErrorAction Continue
        throw "Teams - Error: The assignment of TeamsIPPhonePolicy for $UPN could not be completed!"
    }
}

# Grant OnlineVoicemailPolicy, if submitted
if ($OnlineVoicemailPolicy -notlike "") {
    Write-Output "OnlineVoicemailPolicy: $OnlineVoicemailPolicy"
    try {
        if ($OnlineVoicemailPolicy -like "Global (Org Wide Default)") {
            Grant-CsOnlineVoicemailPolicy -Identity $UPN -PolicyName $null -ErrorAction Stop #reset to default
        }
        else {
            Grant-CsOnlineVoicemailPolicy -Identity $UPN -PolicyName $OnlineVoicemailPolicy -ErrorAction Stop  
        }  
    }
    catch {        
        $message = $_
        Write-Error -Message "Teams - Error: The assignment of OnlineVoicemailPolicy for $UPN could not be completed! Error Message: $message" -ErrorAction Continue
        throw "Teams - Error: The assignment of OnlineVoicemailPolicy for $UPN could not be completed!"
    }
}

# Grant TeamsMeetingPolicy, if submitted
if ($TeamsMeetingPolicy -notlike "") {
    Write-Output "TeamsMeetingPolicy: $TeamsMeetingPolicy"
    try {
        if ($TeamsMeetingPolicy -like "Global (Org Wide Default)") {
            Grant-CsTeamsMeetingPolicy -Identity $UPN -PolicyName $null -ErrorAction Stop #reset to default
        }
        else {
            Grant-CsTeamsMeetingPolicy -Identity $UPN -PolicyName $TeamsMeetingPolicy -ErrorAction Stop
        }    
    }
    catch {
        $message = $_
        Write-Error -Message "Teams - Error: The assignment of TeamsMeetingPolicy for $UPN could not be completed! Error Message: $message" -ErrorAction Continue
        throw "Teams - Error: The assignment of TeamsMeetingPolicy for $UPN could not be completed!"
    }
}

# Grant TeamsMeetingBroadcastPolicy, if submitted
if ($TeamsMeetingBroadcastPolicy -notlike "") {
    Write-Output "TeamsMeetingBroadcastPolicy: $TeamsMeetingBroadcastPolicy"
    try {
        if ($TeamsMeetingBroadcastPolicy -like "Global (Org Wide Default)") {
            Grant-CsTeamsMeetingBroadcastPolicy -Identity $UPN -PolicyName $null -ErrorAction Stop #reset to default
        }
        else {
            Grant-CsTeamsMeetingBroadcastPolicy -Identity $UPN -PolicyName $TeamsMeetingBroadcastPolicy -ErrorAction Stop 
        }     
    }
    catch {
        $message = $_
        Write-Error -Message "Teams - Error: The assignment of TeamsMeetingBroadcastPolicy for $UPN could not be completed! Error Message: $message" -ErrorAction Continue
        throw "Teams - Error: The assignment of TeamsMeetingBroadcastPolicy for $UPN could not be completed!"
    }
}

Write-Output ""
Write-Output "Done!"

Disconnect-MicrosoftTeams -Confirm:$false | Out-Null
Get-PSSession | Remove-PSSession | Out-Null<|MERGE_RESOLUTION|>--- conflicted
+++ resolved
@@ -1,506 +1,497 @@
-<#
-  .SYNOPSIS
-  Grant specific Microsoft Teams policies to a Microsoft Teams enabled user. 
-  
-  .DESCRIPTION
-  Grant specific Microsoft Teams policies to a Microsoft Teams enabled user. 
-  If the policy name of a policy is left blank, the corresponding policy will not be changed. To clear the policies assignment, the value "Global (Org Wide Default)" has to be entered.
-  
-  .NOTES
-  Permissions: 
-  The connection of the Microsoft Teams PowerShell module is ideally done through the Managed Identity of the Automation account of RealmJoin.
-  If this has not yet been set up and the old "Service User" is still stored, the connect is still included for stability reasons. 
-  However, it should be switched to Managed Identity as soon as possible!
-
-  .INPUTS
-  RunbookCustomization: {
-    "Parameters": {
-        "OnlineVoiceRoutingPolicy": {
-            "DisplayName": "Microsoft Teams Online Voice Routing Policy Name"
-        },
-        "TenantDialPlan": {
-            "DisplayName": "Microsoft Teams DialPlan Name"
-        },
-        "TeamsCallingPolicy": {
-            "DisplayName": "Microsoft Teams Calling Policy Name"
-        },
-        "OnlineVoicemailPolicy": {
-            "DisplayName": "Microsoft Teams Online Voicemail Policy Name"
-        },
-        "TeamsIPPhonePolicy": {
-            "DisplayName": "Microsoft Teams IP-Phone Policy Name (a.o. for Common Area Phone Users)"
-        },        
-        "TeamsMeetingPolicy": {
-            "DisplayName": "Microsoft Teams Meeting Policy Name"
-        },
-        "TeamsMeetingBroadcastPolicy": {
-            "DisplayName": "Microsoft Teams Meeting Broadcast Policy Name (Live Event Policy)"
-        },
-        "CallerName": {
-            "Hide": true
-        }
-    }
-}
-#>
-
-#Requires -Modules @{ModuleName = "RealmJoin.RunbookHelper"; ModuleVersion = "0.8.3" }
-#Requires -Modules @{ModuleName = "MicrosoftTeams"; ModuleVersion = "6.6.0" }
-
-param(
-    [Parameter(Mandatory = $true)]
-    [ValidateScript( { Use-RJInterface -Type Graph -Entity User -DisplayName "Current User" } )]
-    [String] $UserName,
-    [String] $OnlineVoiceRoutingPolicy,
-    [String] $TenantDialPlan,
-    [String] $TeamsCallingPolicy,
-    [String] $TeamsIPPhonePolicy,
-    [String] $OnlineVoicemailPolicy,
-    [String] $TeamsMeetingPolicy,
-    [String] $TeamsMeetingBroadcastPolicy,
-
-    # CallerName is tracked purely for auditing purposes
-    [Parameter(Mandatory = $true)]
-    [string] $CallerName
-)
-
-Write-RjRbLog -Message "Caller: '$CallerName'" -Verbose
-
-$Version = "1.0.0"
-Write-RjRbLog -Message "Version: $Version" -Verbose
-
-########################################################
-##             Connect Part
-##          
-########################################################
-# Needs a Microsoft Teams Connection First!
-
-Write-Output "Connection - Connect to Microsoft Teams (PowerShell)"
-
-try {
-    $CredAutomation = Get-AutomationPSCredential -Name 'teamsautomation'
-}
-catch {
-    Write-Output "Connection - No automation credentials "teamsautomation" stored. Try newer managed identity approach now"
-}
-
-if ($CredAutomation -notlike "") {
-    $VerbosePreference = "SilentlyContinue"
-    Connect-MicrosoftTeams -Credential $CredAutomation 
-    $VerbosePreference = "Continue"
-}
-else {
-    Write-Output "Connection - Connect as RealmJoin managed identity"
-    $VerbosePreference = "SilentlyContinue"
-    Connect-MicrosoftTeams -Identity -ErrorAction Stop
-    $VerbosePreference = "Continue"
-}
-
-# Check if Teams connection is active
-try {
-    $Test = Get-CsTenant -ErrorAction Stop | Out-Null
-}
-catch {
-    try {
-        Start-Sleep -Seconds 5
-        $Test = Get-CsTenant -ErrorAction Stop | Out-Null
-    }
-    catch {        
-        Write-Error -Message "Teams PowerShell session could not be established. Stopping script!" -ErrorAction Continue
-        throw "Teams PowerShell session could not be established. Stopping script!"
-        Exit
-    }
-}
-
-<<<<<<< HEAD
-=======
-# Add Caller in Verbose output
-if ($CallerName) {
-    Write-RjRbLog -Message "Caller: '$CallerName'" -Verbose
-}
-
-# Add Version in Verbose output
-$Version = "1.0.0" 
-Write-RjRbLog -Message "Version: $Version" -Verbose
-
->>>>>>> b4fd0a86
-########################################################
-##             StatusQuo & Preflight-Check Part
-##          
-########################################################
-
-# Get StatusQuo
-Write-Output ""
-Write-Output "Get StatusQuo"
-Write-Output "---------------------"
-Write-Output "Getting StatusQuo for user with submitted ID:  $UserName"
-try {
-    $StatusQuo = Get-CsOnlineUser $UserName
-}
-catch {
-    $message = $_
-    if ($message -like "userId was not found") {
-        Write-Error "User information could not be retrieved because the UserID was not found. This is usually the case if the user is not licensed for Microsoft Teams or the replication of the license in the Microsoft backend has not yet been completed. Please check the license and run it again after a minimum replication time of one hour."
-    }
-    else {
-        Write-Error "$message"
-    }
-}
-
-$UPN = $StatusQuo.UserPrincipalName
-Write-Output "UPN from user: $UPN"
-
-if ($StatusQuo.OnlineVoiceRoutingPolicy -like "") {
-    $CurrentOnlineVoiceRoutingPolicy = "Global"
-}
-else {
-    $CurrentOnlineVoiceRoutingPolicy = $StatusQuo.OnlineVoiceRoutingPolicy
-}
-
-if ($StatusQuo.CallingPolicy -like "") {
-    $CurrentCallingPolicy = "Global"
-}
-else {
-    $CurrentCallingPolicy = $StatusQuo.CallingPolicy
-}
-
-if ($StatusQuo.DialPlan -like "") {
-    $CurrentDialPlan = "Global"
-}
-else {
-    $CurrentDialPlan = $StatusQuo.DialPlan
-}
-
-if ($StatusQuo.TenantDialPlan -like "") {
-    $CurrentTenantDialPlan = "Global"
-}
-else {
-    $CurrentTenantDialPlan = $StatusQuo.TenantDialPlan
-}
-
-if ($StatusQuo.TeamsIPPhonePolicy -like "") {
-    $CurrentTeamsIPPhonePolicy = "Global"
-}
-else {
-    $CurrentTeamsIPPhonePolicy = $StatusQuo.TeamsIPPhonePolicy
-}
-
-if ($StatusQuo.OnlineVoicemailPolicy -like "") {
-    $CurrentOnlineVoicemailPolicy = "Global"
-}
-else {
-    $CurrentOnlineVoicemailPolicy = $StatusQuo.OnlineVoicemailPolicy
-}
-
-if ($StatusQuo.TeamsMeetingPolicy -like "") {
-    $CurrentTeamsMeetingPolicy = "Global"
-}
-else {
-    $CurrentTeamsMeetingPolicy = $StatusQuo.TeamsMeetingPolicy
-}
-
-if ($StatusQuo.TeamsMeetingBroadcastPolicy -like "") {
-    $CurrentTeamsMeetingBroadcastPolicy = "Global"
-}
-else {
-    $CurrentTeamsMeetingBroadcastPolicy = $StatusQuo.TeamsMeetingBroadcastPolicy
-}
-
-Write-Output "Current OnlineVoiceRoutingPolicy: $CurrentOnlineVoiceRoutingPolicy"
-Write-Output "Current CallingPolicy: $CurrentCallingPolicy"
-Write-Output "Current DialPlan: $CurrentDialPlan"
-Write-Output "Current TenantDialPlan: $CurrentTenantDialPlan"
-Write-Output "Current TeamsIPPhonePolicy: $CurrentTeamsIPPhonePolicy"
-Write-Output "Current OnlineVoicemailPolicy: $CurrentOnlineVoicemailPolicy"
-Write-Output "Current TeamsMeetingPolicy: $CurrentTeamsMeetingPolicy"
-Write-Output "Current TeamsMeetingBroadcastPolicy (Live Event Policy): $CurrentTeamsMeetingBroadcastPolicy"
-
-Write-Output ""
-Write-Output "Preflight-Check"
-Write-Output "---------------------"
-
-# Init $TMP for "Global (Org Wide Default) Case"
-$TMP = $null
-
-# Check if specified Online Voice Routing Policy exists, if submitted
-if ($OnlineVoiceRoutingPolicy -notlike "") {
-    try {
-        if ($OnlineVoiceRoutingPolicy -like "Global (Org Wide Default)") {
-            Write-Output "The specified Online Voice Routing Policy exists - (Global (Org Wide Default))"
-        }
-        else {
-            $TMP = Get-CsOnlineVoiceRoutingPolicy $OnlineVoiceRoutingPolicy -ErrorAction Stop
-            Write-Output "The specified Online Voice Routing Policy exists"
-        }
-    }
-    catch {
-        Write-Error -Message  "Teams - Error: The specified Online Voice Routing Policy could not be found in the tenant. Please check the specified policy! Submitted policy name: $OnlineVoiceRoutingPolicy" -ErrorAction Continue
-        throw "The specified Online Voice Routing Policy could not be found in the tenant! Please check the specified policy! Submitted policy name: $OnlineVoiceRoutingPolicy"
-    }
-    if ($TMP -notlike "") {
-        Clear-Variable TMP
-    }
-}
-
-# Check if specified Tenant Dial Plan exists, if submitted
-if ($TenantDialPlan -notlike "") {
-    try {
-        if ($TenantDialPlan -like "Global (Org Wide Default)") {
-            Write-Output "The specified Tenant Dial Plan exists - (Global (Org Wide Default))"
-        }
-        else {
-            $TMP = Get-CsTenantDialPlan $TenantDialPlan -ErrorAction Stop
-            Write-Output "The specified Tenant Dial Plan exists"
-        }
-    }
-    catch {
-        Write-Error -Message  "Teams - Error: The specified Tenant Dial Plan could not be found in the tenant. Please check the specified policy! Submitted policy name: $TenantDialPlan" -ErrorAction Continue
-        throw "The specified Tenant Dial Plan could not be found in the tenant! Please check the specified policy! Submitted policy name: $TenantDialPlan"
-    }
-    if ($TMP -notlike "") {
-        Clear-Variable TMP
-    }
-}
-
-
-# Check if specified Teams Calling Policy exists, if submitted
-if ($TeamsCallingPolicy -notlike "") {
-    try {
-        if ($TeamsCallingPolicy -like "Global (Org Wide Default)") {
-            Write-Output "The specified Teams Calling Policy exists - (Global (Org Wide Default))"
-        }
-        else {
-            $TMP = Get-CsTeamsCallingPolicy $TeamsCallingPolicy -ErrorAction Stop
-            Write-Output "The specified Teams Calling Policy exists"
-        }
-    }
-    catch {
-        Write-Error -Message  "Teams - Error: The specified Teams Calling Policy could not be found in the tenant. Please check the specified policy! Submitted policy name: $TeamsCallingPolicy" -ErrorAction Continue
-        throw "The specified Teams Calling Policy could not be found in the tenant! Please check the specified policy! Submitted policy name: $TeamsCallingPolicy"
-    }
-    if ($TMP -notlike "") {
-        Clear-Variable TMP
-    }
-}
-
-# Check if specified Teams IP-Phone Policy exists, if submitted
-if ($TeamsIPPhonePolicy -notlike "") {
-    try {
-        if ($TeamsIPPhonePolicy -like "Global (Org Wide Default)") {
-            Write-Output "The specified Teams IP-Phone Policy exists - (Global (Org Wide Default))"
-        }
-        else {
-            $TMP = Get-CsTeamsIPPhonePolicy $TeamsIPPhonePolicy -ErrorAction Stop
-            Write-Output "The specified Teams IP-Phone Policy exists"
-        }
-    }
-    catch {
-        Write-Error -Message  "Teams - Error: The specified Teams IP-Phone Policy could not be found in the tenant. Please check the specified policy! Submitted policy name: $TeamsIPPhonePolicy" -ErrorAction Continue
-        throw "The specified Teams IP-Phone Policy could not be found in the tenant! Please check the specified policy! Submitted policy name: $TeamsIPPhonePolicy"
-    }
-    if ($TMP -notlike "") {
-        Clear-Variable TMP
-    }
-}
-
-# Check if specified Teams IP-Phone Policy exists, if submitted
-if ($OnlineVoicemailPolicy -notlike "") {
-    try {
-        if ($OnlineVoicemailPolicy -like "Global (Org Wide Default)") {
-            Write-Output "The specified Teams Online Voicemail Policy exists - (Global (Org Wide Default))"
-        }
-        else {
-            $TMP = Get-CsOnlineVoicemailPolicy $OnlineVoicemailPolicy -ErrorAction Stop
-            Write-Output "The specified Teams Online Voicemail Policy exists"
-        }
-    }
-    catch {
-        Write-Error -Message  "Teams - Error: The specified Teams Online Voicemail Policy could not be found in the tenant. Please check the specified policy! Submitted policy name: $OnlineVoicemailPolicy" -ErrorAction Continue
-        throw "The specified Teams Online Voicemail Policy could not be found in the tenant! Please check the specified policy! Submitted policy name: $OnlineVoicemailPolicy"
-    }
-    if ($TMP -notlike "") {
-        Clear-Variable TMP
-    }
-}
-
-# Check if specified Teams Meeting Policy exists, if submitted
-if ($TeamsMeetingPolicy -notlike "") {
-    try {
-        if ($TeamsMeetingPolicy -like "Global (Org Wide Default)") {
-            Write-Output "The specified Teams Meeting Policy exists - (Global (Org Wide Default))"
-        }
-        else {
-            $TMP = Get-CsTeamsMeetingPolicy $TeamsMeetingPolicy -ErrorAction Stop
-            Write-Output "The specified Teams Meeting Policy exists"
-        }
-    }
-    catch {
-        Write-Error -Message  "Teams - Error: The specified Teams Meeting Policy could not be found in the tenant. Please check the specified policy! Submitted policy name: $TeamsMeetingPolicy" -ErrorAction Continue
-        throw "The specified Teams Meeting Policy could not be found in the tenant! Please check the specified policy! Submitted policy name: $TeamsMeetingPolicy"
-    }
-    if ($TMP -notlike "") {
-        Clear-Variable TMP
-    }
-}
-
-
-# Check if specified Teams Meeting Broadcast Policy (Live Event Policy) exists, if submitted
-if ($TeamsMeetingBroadcastPolicy -notlike "") {
-    try {
-        if ($TeamsMeetingBroadcastPolicy -like "Global (Org Wide Default)") {
-            Write-Output "The specified Teams Meeting Broadcast Policy (Live Event Policy) exists - (Global (Org Wide Default))"
-        }
-        else {
-            $TMP = Get-CsTeamsMeetingBroadcastPolicy $TeamsMeetingBroadcastPolicy -ErrorAction Stop
-            Write-Output "The specified Teams Meeting Broadcast Policy (Live Event Policy) exists"
-        }
-    }
-    catch {
-        Write-Error -Message  "Teams - Error: The specified Teams Meeting Broadcast Policy (Live Event Policy) could not be found in the tenant. Please check the specified policy! Submitted policy name: $TeamsMeetingBroadcastPolicy" -ErrorAction Continue
-        throw "The specified Teams Meeting Broadcast Policy (Live Event Policy) could not be found in the tenant! Please check the specified policy! Submitted policy name: $TeamsMeetingBroadcastPolicy"
-    }
-    if ($TMP -notlike "") {
-        Clear-Variable TMP
-    }
-}
-
-
-########################################################
-##             Main Part
-##          
-########################################################
-
-Write-Output ""
-Write-Output "Grant process"
-Write-Output "---------------------"
-
-# Grant OnlineVoiceRoutingPolicy, if submitted
-if ($OnlineVoiceRoutingPolicy -notlike "") {
-    Write-Output "OnlineVoiceRoutingPolicy: $OnlineVoiceRoutingPolicy"
-    try {
-        if ($OnlineVoiceRoutingPolicy -like "Global (Org Wide Default)") {
-            Grant-CsOnlineVoiceRoutingPolicy -Identity $UPN -PolicyName $null -ErrorAction Stop #reset to default
-        }
-        else {
-            Grant-CsOnlineVoiceRoutingPolicy -Identity $UPN -PolicyName $OnlineVoiceRoutingPolicy -ErrorAction Stop   
-        }
-    }
-    catch {
-        $message = $_
-        Write-Error -Message "Teams - Error: The assignment of OnlineVoiceRoutingPolicy for $UPN could not be completed! Error Message: $message" -ErrorAction Continue
-        throw "Teams - Error: The assignment of OnlineVoiceRoutingPolicy for $UPN could not be completed!"
-    }
-}
-
-# Grant TenantDialPlan, if submitted
-if ($TenantDialPlan -notlike "") {
-    Write-Output "TenantDialPlan: $TenantDialPlan"
-    try {
-        if ($TenantDialPlan -like "Global (Org Wide Default)") {
-            Grant-CsTenantDialPlan -Identity $UPN -PolicyName $null -ErrorAction Stop #reset to default
-        }
-        else {
-            Grant-CsTenantDialPlan -Identity $UPN -PolicyName $TenantDialPlan -ErrorAction Stop  
-        }
-    }
-    catch {
-        $message = $_
-        Write-Error -Message "Teams - Error: The assignment of TenantDialPlan for $UPN could not be completed! Error Message: $message" -ErrorAction Continue
-        throw "Teams - Error: The assignment of TenantDialPlan for $UPN could not be completed!"
-    }
-}
-
-# Grant TeamsCallingPolicy, if submitted
-if ($TeamsCallingPolicy -notlike "") {
-    Write-Output "CallingPolicy: $TeamsCallingPolicy"
-    try {
-        if ($TeamsCallingPolicy -like "Global (Org Wide Default)") {
-            Grant-CsTeamsCallingPolicy -Identity $UPN -PolicyName $null -ErrorAction Stop #reset to default
-        }
-        else {
-            Grant-CsTeamsCallingPolicy -Identity $UPN -PolicyName $TeamsCallingPolicy -ErrorAction Stop  
-        }  
-    }
-    catch {        
-        $message = $_
-        Write-Error -Message "Teams - Error: The assignment of TeamsCallingPolicy for $UPN could not be completed! Error Message: $message" -ErrorAction Continue
-        throw "Teams - Error: The assignment of TeamsCallingPolicy for $UPN could not be completed!"
-    }
-}
-
-# Grant TeamsIPPhonePolicy, if submitted
-if ($TeamsIPPhonePolicy -notlike "") {
-    Write-Output "TeamsIPPhonePolicy: $TeamsIPPhonePolicy"
-    try {
-        if ($TeamsIPPhonePolicy -like "Global (Org Wide Default)") {
-            Grant-CsTeamsIPPhonePolicy -Identity $UPN -PolicyName $null -ErrorAction Stop #reset to default
-        }
-        else {
-            Grant-CsTeamsIPPhonePolicy -Identity $UPN -PolicyName $TeamsIPPhonePolicy -ErrorAction Stop  
-        }  
-    }
-    catch {        
-        $message = $_
-        Write-Error -Message "Teams - Error: The assignment of TeamsIPPhonePolicy for $UPN could not be completed! Error Message: $message" -ErrorAction Continue
-        throw "Teams - Error: The assignment of TeamsIPPhonePolicy for $UPN could not be completed!"
-    }
-}
-
-# Grant OnlineVoicemailPolicy, if submitted
-if ($OnlineVoicemailPolicy -notlike "") {
-    Write-Output "OnlineVoicemailPolicy: $OnlineVoicemailPolicy"
-    try {
-        if ($OnlineVoicemailPolicy -like "Global (Org Wide Default)") {
-            Grant-CsOnlineVoicemailPolicy -Identity $UPN -PolicyName $null -ErrorAction Stop #reset to default
-        }
-        else {
-            Grant-CsOnlineVoicemailPolicy -Identity $UPN -PolicyName $OnlineVoicemailPolicy -ErrorAction Stop  
-        }  
-    }
-    catch {        
-        $message = $_
-        Write-Error -Message "Teams - Error: The assignment of OnlineVoicemailPolicy for $UPN could not be completed! Error Message: $message" -ErrorAction Continue
-        throw "Teams - Error: The assignment of OnlineVoicemailPolicy for $UPN could not be completed!"
-    }
-}
-
-# Grant TeamsMeetingPolicy, if submitted
-if ($TeamsMeetingPolicy -notlike "") {
-    Write-Output "TeamsMeetingPolicy: $TeamsMeetingPolicy"
-    try {
-        if ($TeamsMeetingPolicy -like "Global (Org Wide Default)") {
-            Grant-CsTeamsMeetingPolicy -Identity $UPN -PolicyName $null -ErrorAction Stop #reset to default
-        }
-        else {
-            Grant-CsTeamsMeetingPolicy -Identity $UPN -PolicyName $TeamsMeetingPolicy -ErrorAction Stop
-        }    
-    }
-    catch {
-        $message = $_
-        Write-Error -Message "Teams - Error: The assignment of TeamsMeetingPolicy for $UPN could not be completed! Error Message: $message" -ErrorAction Continue
-        throw "Teams - Error: The assignment of TeamsMeetingPolicy for $UPN could not be completed!"
-    }
-}
-
-# Grant TeamsMeetingBroadcastPolicy, if submitted
-if ($TeamsMeetingBroadcastPolicy -notlike "") {
-    Write-Output "TeamsMeetingBroadcastPolicy: $TeamsMeetingBroadcastPolicy"
-    try {
-        if ($TeamsMeetingBroadcastPolicy -like "Global (Org Wide Default)") {
-            Grant-CsTeamsMeetingBroadcastPolicy -Identity $UPN -PolicyName $null -ErrorAction Stop #reset to default
-        }
-        else {
-            Grant-CsTeamsMeetingBroadcastPolicy -Identity $UPN -PolicyName $TeamsMeetingBroadcastPolicy -ErrorAction Stop 
-        }     
-    }
-    catch {
-        $message = $_
-        Write-Error -Message "Teams - Error: The assignment of TeamsMeetingBroadcastPolicy for $UPN could not be completed! Error Message: $message" -ErrorAction Continue
-        throw "Teams - Error: The assignment of TeamsMeetingBroadcastPolicy for $UPN could not be completed!"
-    }
-}
-
-Write-Output ""
-Write-Output "Done!"
-
-Disconnect-MicrosoftTeams -Confirm:$false | Out-Null
+<#
+  .SYNOPSIS
+  Grant specific Microsoft Teams policies to a Microsoft Teams enabled user. 
+  
+  .DESCRIPTION
+  Grant specific Microsoft Teams policies to a Microsoft Teams enabled user. 
+  If the policy name of a policy is left blank, the corresponding policy will not be changed. To clear the policies assignment, the value "Global (Org Wide Default)" has to be entered.
+  
+  .NOTES
+  Permissions: 
+  The connection of the Microsoft Teams PowerShell module is ideally done through the Managed Identity of the Automation account of RealmJoin.
+  If this has not yet been set up and the old "Service User" is still stored, the connect is still included for stability reasons. 
+  However, it should be switched to Managed Identity as soon as possible!
+
+  .INPUTS
+  RunbookCustomization: {
+    "Parameters": {
+        "OnlineVoiceRoutingPolicy": {
+            "DisplayName": "Microsoft Teams Online Voice Routing Policy Name"
+        },
+        "TenantDialPlan": {
+            "DisplayName": "Microsoft Teams DialPlan Name"
+        },
+        "TeamsCallingPolicy": {
+            "DisplayName": "Microsoft Teams Calling Policy Name"
+        },
+        "OnlineVoicemailPolicy": {
+            "DisplayName": "Microsoft Teams Online Voicemail Policy Name"
+        },
+        "TeamsIPPhonePolicy": {
+            "DisplayName": "Microsoft Teams IP-Phone Policy Name (a.o. for Common Area Phone Users)"
+        },        
+        "TeamsMeetingPolicy": {
+            "DisplayName": "Microsoft Teams Meeting Policy Name"
+        },
+        "TeamsMeetingBroadcastPolicy": {
+            "DisplayName": "Microsoft Teams Meeting Broadcast Policy Name (Live Event Policy)"
+        },
+        "CallerName": {
+            "Hide": true
+        }
+    }
+}
+#>
+
+#Requires -Modules @{ModuleName = "RealmJoin.RunbookHelper"; ModuleVersion = "0.8.3" }
+#Requires -Modules @{ModuleName = "MicrosoftTeams"; ModuleVersion = "6.6.0" }
+
+param(
+    [Parameter(Mandatory = $true)]
+    [ValidateScript( { Use-RJInterface -Type Graph -Entity User -DisplayName "Current User" } )]
+    [String] $UserName,
+    [String] $OnlineVoiceRoutingPolicy,
+    [String] $TenantDialPlan,
+    [String] $TeamsCallingPolicy,
+    [String] $TeamsIPPhonePolicy,
+    [String] $OnlineVoicemailPolicy,
+    [String] $TeamsMeetingPolicy,
+    [String] $TeamsMeetingBroadcastPolicy,
+
+    # CallerName is tracked purely for auditing purposes
+    [Parameter(Mandatory = $true)]
+    [string] $CallerName
+)
+# Add Caller in Verbose output
+if ($CallerName) {
+    Write-RjRbLog -Message "Caller: '$CallerName'" -Verbose
+}
+
+# Add Version in Verbose output
+$Version = "1.0.0" 
+Write-RjRbLog -Message "Version: $Version" -Verbose
+
+########################################################
+##             Connect Part
+##          
+########################################################
+# Needs a Microsoft Teams Connection First!
+
+Write-Output "Connection - Connect to Microsoft Teams (PowerShell)"
+
+try {
+    $CredAutomation = Get-AutomationPSCredential -Name 'teamsautomation'
+}
+catch {
+    Write-Output "Connection - No automation credentials "teamsautomation" stored. Try newer managed identity approach now"
+}
+
+if ($CredAutomation -notlike "") {
+    $VerbosePreference = "SilentlyContinue"
+    Connect-MicrosoftTeams -Credential $CredAutomation 
+    $VerbosePreference = "Continue"
+}
+else {
+    Write-Output "Connection - Connect as RealmJoin managed identity"
+    $VerbosePreference = "SilentlyContinue"
+    Connect-MicrosoftTeams -Identity -ErrorAction Stop
+    $VerbosePreference = "Continue"
+}
+
+# Check if Teams connection is active
+try {
+    $Test = Get-CsTenant -ErrorAction Stop | Out-Null
+}
+catch {
+    try {
+        Start-Sleep -Seconds 5
+        $Test = Get-CsTenant -ErrorAction Stop | Out-Null
+    }
+    catch {        
+        Write-Error -Message "Teams PowerShell session could not be established. Stopping script!" -ErrorAction Continue
+        throw "Teams PowerShell session could not be established. Stopping script!"
+        Exit
+    }
+}
+
+########################################################
+##             StatusQuo & Preflight-Check Part
+##          
+########################################################
+
+# Get StatusQuo
+Write-Output ""
+Write-Output "Get StatusQuo"
+Write-Output "---------------------"
+Write-Output "Getting StatusQuo for user with submitted ID:  $UserName"
+try {
+    $StatusQuo = Get-CsOnlineUser $UserName
+}
+catch {
+    $message = $_
+    if ($message -like "userId was not found") {
+        Write-Error "User information could not be retrieved because the UserID was not found. This is usually the case if the user is not licensed for Microsoft Teams or the replication of the license in the Microsoft backend has not yet been completed. Please check the license and run it again after a minimum replication time of one hour."
+    }
+    else {
+        Write-Error "$message"
+    }
+}
+
+$UPN = $StatusQuo.UserPrincipalName
+Write-Output "UPN from user: $UPN"
+
+if ($StatusQuo.OnlineVoiceRoutingPolicy -like "") {
+    $CurrentOnlineVoiceRoutingPolicy = "Global"
+}
+else {
+    $CurrentOnlineVoiceRoutingPolicy = $StatusQuo.OnlineVoiceRoutingPolicy
+}
+
+if ($StatusQuo.CallingPolicy -like "") {
+    $CurrentCallingPolicy = "Global"
+}
+else {
+    $CurrentCallingPolicy = $StatusQuo.CallingPolicy
+}
+
+if ($StatusQuo.DialPlan -like "") {
+    $CurrentDialPlan = "Global"
+}
+else {
+    $CurrentDialPlan = $StatusQuo.DialPlan
+}
+
+if ($StatusQuo.TenantDialPlan -like "") {
+    $CurrentTenantDialPlan = "Global"
+}
+else {
+    $CurrentTenantDialPlan = $StatusQuo.TenantDialPlan
+}
+
+if ($StatusQuo.TeamsIPPhonePolicy -like "") {
+    $CurrentTeamsIPPhonePolicy = "Global"
+}
+else {
+    $CurrentTeamsIPPhonePolicy = $StatusQuo.TeamsIPPhonePolicy
+}
+
+if ($StatusQuo.OnlineVoicemailPolicy -like "") {
+    $CurrentOnlineVoicemailPolicy = "Global"
+}
+else {
+    $CurrentOnlineVoicemailPolicy = $StatusQuo.OnlineVoicemailPolicy
+}
+
+if ($StatusQuo.TeamsMeetingPolicy -like "") {
+    $CurrentTeamsMeetingPolicy = "Global"
+}
+else {
+    $CurrentTeamsMeetingPolicy = $StatusQuo.TeamsMeetingPolicy
+}
+
+if ($StatusQuo.TeamsMeetingBroadcastPolicy -like "") {
+    $CurrentTeamsMeetingBroadcastPolicy = "Global"
+}
+else {
+    $CurrentTeamsMeetingBroadcastPolicy = $StatusQuo.TeamsMeetingBroadcastPolicy
+}
+
+Write-Output "Current OnlineVoiceRoutingPolicy: $CurrentOnlineVoiceRoutingPolicy"
+Write-Output "Current CallingPolicy: $CurrentCallingPolicy"
+Write-Output "Current DialPlan: $CurrentDialPlan"
+Write-Output "Current TenantDialPlan: $CurrentTenantDialPlan"
+Write-Output "Current TeamsIPPhonePolicy: $CurrentTeamsIPPhonePolicy"
+Write-Output "Current OnlineVoicemailPolicy: $CurrentOnlineVoicemailPolicy"
+Write-Output "Current TeamsMeetingPolicy: $CurrentTeamsMeetingPolicy"
+Write-Output "Current TeamsMeetingBroadcastPolicy (Live Event Policy): $CurrentTeamsMeetingBroadcastPolicy"
+
+Write-Output ""
+Write-Output "Preflight-Check"
+Write-Output "---------------------"
+
+# Init $TMP for "Global (Org Wide Default) Case"
+$TMP = $null
+
+# Check if specified Online Voice Routing Policy exists, if submitted
+if ($OnlineVoiceRoutingPolicy -notlike "") {
+    try {
+        if ($OnlineVoiceRoutingPolicy -like "Global (Org Wide Default)") {
+            Write-Output "The specified Online Voice Routing Policy exists - (Global (Org Wide Default))"
+        }
+        else {
+            $TMP = Get-CsOnlineVoiceRoutingPolicy $OnlineVoiceRoutingPolicy -ErrorAction Stop
+            Write-Output "The specified Online Voice Routing Policy exists"
+        }
+    }
+    catch {
+        Write-Error -Message  "Teams - Error: The specified Online Voice Routing Policy could not be found in the tenant. Please check the specified policy! Submitted policy name: $OnlineVoiceRoutingPolicy" -ErrorAction Continue
+        throw "The specified Online Voice Routing Policy could not be found in the tenant! Please check the specified policy! Submitted policy name: $OnlineVoiceRoutingPolicy"
+    }
+    if ($TMP -notlike "") {
+        Clear-Variable TMP
+    }
+}
+
+# Check if specified Tenant Dial Plan exists, if submitted
+if ($TenantDialPlan -notlike "") {
+    try {
+        if ($TenantDialPlan -like "Global (Org Wide Default)") {
+            Write-Output "The specified Tenant Dial Plan exists - (Global (Org Wide Default))"
+        }
+        else {
+            $TMP = Get-CsTenantDialPlan $TenantDialPlan -ErrorAction Stop
+            Write-Output "The specified Tenant Dial Plan exists"
+        }
+    }
+    catch {
+        Write-Error -Message  "Teams - Error: The specified Tenant Dial Plan could not be found in the tenant. Please check the specified policy! Submitted policy name: $TenantDialPlan" -ErrorAction Continue
+        throw "The specified Tenant Dial Plan could not be found in the tenant! Please check the specified policy! Submitted policy name: $TenantDialPlan"
+    }
+    if ($TMP -notlike "") {
+        Clear-Variable TMP
+    }
+}
+
+
+# Check if specified Teams Calling Policy exists, if submitted
+if ($TeamsCallingPolicy -notlike "") {
+    try {
+        if ($TeamsCallingPolicy -like "Global (Org Wide Default)") {
+            Write-Output "The specified Teams Calling Policy exists - (Global (Org Wide Default))"
+        }
+        else {
+            $TMP = Get-CsTeamsCallingPolicy $TeamsCallingPolicy -ErrorAction Stop
+            Write-Output "The specified Teams Calling Policy exists"
+        }
+    }
+    catch {
+        Write-Error -Message  "Teams - Error: The specified Teams Calling Policy could not be found in the tenant. Please check the specified policy! Submitted policy name: $TeamsCallingPolicy" -ErrorAction Continue
+        throw "The specified Teams Calling Policy could not be found in the tenant! Please check the specified policy! Submitted policy name: $TeamsCallingPolicy"
+    }
+    if ($TMP -notlike "") {
+        Clear-Variable TMP
+    }
+}
+
+# Check if specified Teams IP-Phone Policy exists, if submitted
+if ($TeamsIPPhonePolicy -notlike "") {
+    try {
+        if ($TeamsIPPhonePolicy -like "Global (Org Wide Default)") {
+            Write-Output "The specified Teams IP-Phone Policy exists - (Global (Org Wide Default))"
+        }
+        else {
+            $TMP = Get-CsTeamsIPPhonePolicy $TeamsIPPhonePolicy -ErrorAction Stop
+            Write-Output "The specified Teams IP-Phone Policy exists"
+        }
+    }
+    catch {
+        Write-Error -Message  "Teams - Error: The specified Teams IP-Phone Policy could not be found in the tenant. Please check the specified policy! Submitted policy name: $TeamsIPPhonePolicy" -ErrorAction Continue
+        throw "The specified Teams IP-Phone Policy could not be found in the tenant! Please check the specified policy! Submitted policy name: $TeamsIPPhonePolicy"
+    }
+    if ($TMP -notlike "") {
+        Clear-Variable TMP
+    }
+}
+
+# Check if specified Teams IP-Phone Policy exists, if submitted
+if ($OnlineVoicemailPolicy -notlike "") {
+    try {
+        if ($OnlineVoicemailPolicy -like "Global (Org Wide Default)") {
+            Write-Output "The specified Teams Online Voicemail Policy exists - (Global (Org Wide Default))"
+        }
+        else {
+            $TMP = Get-CsOnlineVoicemailPolicy $OnlineVoicemailPolicy -ErrorAction Stop
+            Write-Output "The specified Teams Online Voicemail Policy exists"
+        }
+    }
+    catch {
+        Write-Error -Message  "Teams - Error: The specified Teams Online Voicemail Policy could not be found in the tenant. Please check the specified policy! Submitted policy name: $OnlineVoicemailPolicy" -ErrorAction Continue
+        throw "The specified Teams Online Voicemail Policy could not be found in the tenant! Please check the specified policy! Submitted policy name: $OnlineVoicemailPolicy"
+    }
+    if ($TMP -notlike "") {
+        Clear-Variable TMP
+    }
+}
+
+# Check if specified Teams Meeting Policy exists, if submitted
+if ($TeamsMeetingPolicy -notlike "") {
+    try {
+        if ($TeamsMeetingPolicy -like "Global (Org Wide Default)") {
+            Write-Output "The specified Teams Meeting Policy exists - (Global (Org Wide Default))"
+        }
+        else {
+            $TMP = Get-CsTeamsMeetingPolicy $TeamsMeetingPolicy -ErrorAction Stop
+            Write-Output "The specified Teams Meeting Policy exists"
+        }
+    }
+    catch {
+        Write-Error -Message  "Teams - Error: The specified Teams Meeting Policy could not be found in the tenant. Please check the specified policy! Submitted policy name: $TeamsMeetingPolicy" -ErrorAction Continue
+        throw "The specified Teams Meeting Policy could not be found in the tenant! Please check the specified policy! Submitted policy name: $TeamsMeetingPolicy"
+    }
+    if ($TMP -notlike "") {
+        Clear-Variable TMP
+    }
+}
+
+
+# Check if specified Teams Meeting Broadcast Policy (Live Event Policy) exists, if submitted
+if ($TeamsMeetingBroadcastPolicy -notlike "") {
+    try {
+        if ($TeamsMeetingBroadcastPolicy -like "Global (Org Wide Default)") {
+            Write-Output "The specified Teams Meeting Broadcast Policy (Live Event Policy) exists - (Global (Org Wide Default))"
+        }
+        else {
+            $TMP = Get-CsTeamsMeetingBroadcastPolicy $TeamsMeetingBroadcastPolicy -ErrorAction Stop
+            Write-Output "The specified Teams Meeting Broadcast Policy (Live Event Policy) exists"
+        }
+    }
+    catch {
+        Write-Error -Message  "Teams - Error: The specified Teams Meeting Broadcast Policy (Live Event Policy) could not be found in the tenant. Please check the specified policy! Submitted policy name: $TeamsMeetingBroadcastPolicy" -ErrorAction Continue
+        throw "The specified Teams Meeting Broadcast Policy (Live Event Policy) could not be found in the tenant! Please check the specified policy! Submitted policy name: $TeamsMeetingBroadcastPolicy"
+    }
+    if ($TMP -notlike "") {
+        Clear-Variable TMP
+    }
+}
+
+
+########################################################
+##             Main Part
+##          
+########################################################
+
+Write-Output ""
+Write-Output "Grant process"
+Write-Output "---------------------"
+
+# Grant OnlineVoiceRoutingPolicy, if submitted
+if ($OnlineVoiceRoutingPolicy -notlike "") {
+    Write-Output "OnlineVoiceRoutingPolicy: $OnlineVoiceRoutingPolicy"
+    try {
+        if ($OnlineVoiceRoutingPolicy -like "Global (Org Wide Default)") {
+            Grant-CsOnlineVoiceRoutingPolicy -Identity $UPN -PolicyName $null -ErrorAction Stop #reset to default
+        }
+        else {
+            Grant-CsOnlineVoiceRoutingPolicy -Identity $UPN -PolicyName $OnlineVoiceRoutingPolicy -ErrorAction Stop   
+        }
+    }
+    catch {
+        $message = $_
+        Write-Error -Message "Teams - Error: The assignment of OnlineVoiceRoutingPolicy for $UPN could not be completed! Error Message: $message" -ErrorAction Continue
+        throw "Teams - Error: The assignment of OnlineVoiceRoutingPolicy for $UPN could not be completed!"
+    }
+}
+
+# Grant TenantDialPlan, if submitted
+if ($TenantDialPlan -notlike "") {
+    Write-Output "TenantDialPlan: $TenantDialPlan"
+    try {
+        if ($TenantDialPlan -like "Global (Org Wide Default)") {
+            Grant-CsTenantDialPlan -Identity $UPN -PolicyName $null -ErrorAction Stop #reset to default
+        }
+        else {
+            Grant-CsTenantDialPlan -Identity $UPN -PolicyName $TenantDialPlan -ErrorAction Stop  
+        }
+    }
+    catch {
+        $message = $_
+        Write-Error -Message "Teams - Error: The assignment of TenantDialPlan for $UPN could not be completed! Error Message: $message" -ErrorAction Continue
+        throw "Teams - Error: The assignment of TenantDialPlan for $UPN could not be completed!"
+    }
+}
+
+# Grant TeamsCallingPolicy, if submitted
+if ($TeamsCallingPolicy -notlike "") {
+    Write-Output "CallingPolicy: $TeamsCallingPolicy"
+    try {
+        if ($TeamsCallingPolicy -like "Global (Org Wide Default)") {
+            Grant-CsTeamsCallingPolicy -Identity $UPN -PolicyName $null -ErrorAction Stop #reset to default
+        }
+        else {
+            Grant-CsTeamsCallingPolicy -Identity $UPN -PolicyName $TeamsCallingPolicy -ErrorAction Stop  
+        }  
+    }
+    catch {        
+        $message = $_
+        Write-Error -Message "Teams - Error: The assignment of TeamsCallingPolicy for $UPN could not be completed! Error Message: $message" -ErrorAction Continue
+        throw "Teams - Error: The assignment of TeamsCallingPolicy for $UPN could not be completed!"
+    }
+}
+
+# Grant TeamsIPPhonePolicy, if submitted
+if ($TeamsIPPhonePolicy -notlike "") {
+    Write-Output "TeamsIPPhonePolicy: $TeamsIPPhonePolicy"
+    try {
+        if ($TeamsIPPhonePolicy -like "Global (Org Wide Default)") {
+            Grant-CsTeamsIPPhonePolicy -Identity $UPN -PolicyName $null -ErrorAction Stop #reset to default
+        }
+        else {
+            Grant-CsTeamsIPPhonePolicy -Identity $UPN -PolicyName $TeamsIPPhonePolicy -ErrorAction Stop  
+        }  
+    }
+    catch {        
+        $message = $_
+        Write-Error -Message "Teams - Error: The assignment of TeamsIPPhonePolicy for $UPN could not be completed! Error Message: $message" -ErrorAction Continue
+        throw "Teams - Error: The assignment of TeamsIPPhonePolicy for $UPN could not be completed!"
+    }
+}
+
+# Grant OnlineVoicemailPolicy, if submitted
+if ($OnlineVoicemailPolicy -notlike "") {
+    Write-Output "OnlineVoicemailPolicy: $OnlineVoicemailPolicy"
+    try {
+        if ($OnlineVoicemailPolicy -like "Global (Org Wide Default)") {
+            Grant-CsOnlineVoicemailPolicy -Identity $UPN -PolicyName $null -ErrorAction Stop #reset to default
+        }
+        else {
+            Grant-CsOnlineVoicemailPolicy -Identity $UPN -PolicyName $OnlineVoicemailPolicy -ErrorAction Stop  
+        }  
+    }
+    catch {        
+        $message = $_
+        Write-Error -Message "Teams - Error: The assignment of OnlineVoicemailPolicy for $UPN could not be completed! Error Message: $message" -ErrorAction Continue
+        throw "Teams - Error: The assignment of OnlineVoicemailPolicy for $UPN could not be completed!"
+    }
+}
+
+# Grant TeamsMeetingPolicy, if submitted
+if ($TeamsMeetingPolicy -notlike "") {
+    Write-Output "TeamsMeetingPolicy: $TeamsMeetingPolicy"
+    try {
+        if ($TeamsMeetingPolicy -like "Global (Org Wide Default)") {
+            Grant-CsTeamsMeetingPolicy -Identity $UPN -PolicyName $null -ErrorAction Stop #reset to default
+        }
+        else {
+            Grant-CsTeamsMeetingPolicy -Identity $UPN -PolicyName $TeamsMeetingPolicy -ErrorAction Stop
+        }    
+    }
+    catch {
+        $message = $_
+        Write-Error -Message "Teams - Error: The assignment of TeamsMeetingPolicy for $UPN could not be completed! Error Message: $message" -ErrorAction Continue
+        throw "Teams - Error: The assignment of TeamsMeetingPolicy for $UPN could not be completed!"
+    }
+}
+
+# Grant TeamsMeetingBroadcastPolicy, if submitted
+if ($TeamsMeetingBroadcastPolicy -notlike "") {
+    Write-Output "TeamsMeetingBroadcastPolicy: $TeamsMeetingBroadcastPolicy"
+    try {
+        if ($TeamsMeetingBroadcastPolicy -like "Global (Org Wide Default)") {
+            Grant-CsTeamsMeetingBroadcastPolicy -Identity $UPN -PolicyName $null -ErrorAction Stop #reset to default
+        }
+        else {
+            Grant-CsTeamsMeetingBroadcastPolicy -Identity $UPN -PolicyName $TeamsMeetingBroadcastPolicy -ErrorAction Stop 
+        }     
+    }
+    catch {
+        $message = $_
+        Write-Error -Message "Teams - Error: The assignment of TeamsMeetingBroadcastPolicy for $UPN could not be completed! Error Message: $message" -ErrorAction Continue
+        throw "Teams - Error: The assignment of TeamsMeetingBroadcastPolicy for $UPN could not be completed!"
+    }
+}
+
+Write-Output ""
+Write-Output "Done!"
+
+Disconnect-MicrosoftTeams -Confirm:$false | Out-Null
 Get-PSSession | Remove-PSSession | Out-Null