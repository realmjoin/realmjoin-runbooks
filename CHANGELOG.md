--- conflicted
+++ resolved
@@ -1,14 +1,14 @@
 # RealmJoin Runbooks Changelog
 
-<<<<<<< HEAD
+## 2024-12-05
+- Add version info to all runbooks
+
+## 2024-11-19
+- Fix: Add devices of users to group: Filters for iOS/iPadOS updated
+
 ## 2024-11-27
 - New Runbook: Multi-Device Outphasing
 
-## 2024-11-19
-- Fix: Add devices of users to group: Filters for iOS/iPadOS updated
-
-=======
->>>>>>> 620f38d6
 ## 2024-11-14
 
 - New Runbook: Add/remove a nested group to/from a group. 
