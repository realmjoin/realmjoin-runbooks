--- conflicted
+++ resolved
@@ -1,7 +1,5 @@
 # RealmJoin Runbooks Changelog
 
-<<<<<<< HEAD
-=======
 ## 2025-03-05
 - Update User/Phone/Set Teams permanent call forwarding 
   - Make sure, that unanswered calls settings would be disabled before setting the forwarding
@@ -16,7 +14,6 @@
 ## 2025-02-19
 - New Runbook: Org/Phone/Get Teams Phone Number Assignment - Get the phone number assignment of the specified phone number and output the user if assigned
 
->>>>>>> 066bc6d4
 ## 2025-02-13
 - Update Runbook org/devices/ "outphase-devices" - add support for serialnumbers
 
