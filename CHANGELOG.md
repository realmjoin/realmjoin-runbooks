--- conflicted
+++ resolved
@@ -1,13 +1,10 @@
 # RealmJoin Runbooks Changelog 
 
-<<<<<<< HEAD
+## 2022-05-11
+* Offboard user permanently / temporarily: Added support for removing Exchange groups / distr. lists
 
 ## 2022-05-09
 * MWP Rollout Report: Support corelating devices via "registered" relationship (not only "owned" relationship)
-=======
-## 2022-05-11
-* Offboard user permanently / temporarily: Added support for removing Exchange groups / distr. lists
->>>>>>> 94ccb4a8
 
 ## 2022-05-06
 
