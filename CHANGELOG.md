# RealmJoin Runbooks Changelog

## 2024-10-14
<<<<<<< HEAD
- Fix: Show LAPS Password fails - MS Graph API change

=======

- Fix: Show LAPS Password fails - MS Graph API change

## 2024-10-07

- New Runbook: Add Microsoft Store App Logos

>>>>>>> f8948512
## 2024-10-12

- Fix: Export Policy Reports: Fixed issue where empty descriptions in settings would break the export.

## 2024-08-27

- New Runbook: Bulk retire devices from Intune
- New Runbook: Check Updatable Assets

## 2024-07-09

- New runbook: Check Assignments Of Users
- New runbook: Check Assignments Of Groups
- New runbook: Check Assignments Of Devices
- Resize W365: Added mail customization
- Resize W365: Fixed Info box
- Reporovision W365: Added mail customization

## 2024-06-20

- Add Devices Of Users To Group (Scheduled)
- Report Apple Mdm Cert Expiry
- List Application Creds Expiry - Supports App ID Filtering
- Allow "Enrolled Devices Report" to be scheduled

## 2024-06-19

- Moved "Check Device Onboarding Exlusion" into to repo
- Bulk Delete Devices From Autopilot
- Check AAD Sync Status
- Report Pim Activations
- Update: Export All Autopilot Devices

## 2024-06-12

- Office365 Support: Supprt for custom Azure Subscription ID
- Export Non Compliant Devices: Support for custom Azure Subscription ID
- Export All Intune Devices: Support for custom Azure Subscription ID

## 2024-06-04

- Fixed: Failed to add/remove owners from groups.

## 2024-04-05

- Set Room Mailbox Configuration: Only allow MailEnabled groups

## 2024-03-06

- Fix: Teams Phone Runbooks: Update phone number validation to include extension format

## 2024-03-01

- Fix: Convert to Shared Mailbox: Did not remove all groups
- Fix: Offboard User: Did not remove all groups

## 2024-02-29

- Show LAPS PW: Fix LAPS password retrieval and display device name

## 2024-02-28

- Updates to Teams Phone Runbooks

## 2024-02-20

- Export all Intune Devices: Added more fields (CompanyName and JobTitle)

## 2024-01-15

- New Runbook: Export all AutoPilot devices

## 2024-01-12

- Wipe Device: Support MacOS Obliteration Modes

## 2023-12-07

- Add/Remove Mail Address: Fix - Could not remove address

## 2023-12-05

- All Phone Runbooks: Update module versions and add validation for user input

## 2023-11-24

- Add Shread/Room/Equip. Mailbox: Add mailbox creation wait logic

## 2023-11-14

- List Mailbox Permissions: Only list Trustees with a mailbox in this tenant.
- Reset MFA: Handle token becoming invalid after failed auth. method deletion

## 2023-11-13

- (Un)Assign License: (fixed) Group prefix was case sensitive.
- Update User: (fixed) Fails if a group is not found.

## 2023-10-26

- List Inactive Devices: Fixed: Failed if the primary owner has been deleted from AAD.
- Assign groups by template: Performance improvements

## 2023-10-20

- Set User Photo: (fixed) Updated API Call

## 2023-10-17

- New Runbook: List a device's LAPS credentials (i.e. local admin passwords)

## 2023-09-28

- Avoid failed runs due to a known issue in Azure Automation / Avoid module dependency in param block

## 2023-09-18

- Update to RJRBHelper v0.8.3 - Fix problems with newer Azure Automation Containers

## 2023-09-07

- Teams Phone Runbooks: Bugfix (variables cleanup)

## 2023-08-18

- New Runbook: Assign groups by template (user and group scope)
- New Runbook: Reset mobile device PIN

## 2023-08-11

- Export Policy Report - Compatibility with Microsoft Graph PowerShell Module 2.x
- Updated Phone Runbooks

## 2023-08-04

- Updated Phone Runbooks

## 2023-08-02

- Updated Phone Runbooks

## 2023-07-20

- Set Out-of-Office: Allow blocking calendar for the Out-of-Office period

## 2023-07-19

- Export CloudPC Usage: Updated to reflect API changes.

## 2023-07-13

- New Runbook: Submit Defender Threat Indicator / Hash

## 2023-07-11

- New Runbook: Rename Device in Intune and Autopilot

## 2023-06-28

- Assign Windows 365 - Support FrontLine Worker (Shared Use Service Plan) Cloud PCs
- Unassign Windows 365 - Support FrontLine Worker (Shared Use Service Plan) Cloud PCs

## 2023-06-26

- Resize Windows 365 - Bugfix: Will not remove User Setting / Provisioning Policy

## 2023-06-21

- Export Policy Report - Ignore Cyrillic characters (as PanDocs does not support them).

## 2023-06-20

- Wipe Device: Support for Protected Wipe

## 2023-06-19

- Convert to Shared Mailbox - Dis-/Enable User on conversion and fixed potential issue with missing steps

## 2023-06-16

- Add equipment/room/shared mailbox: AAD user object is disabled by default.

## 2023-06-15

- Require update of RealmJoin.RunbookHelper to 0.8.1 prevent potential token leakage.
- New Runbook: Add Viva Engage (Yammer) Community

## 2023-05-26

- New Runbook: List/Export all non-compliant devices in Intune and corresponding compliance policies/settings
- Bugfix: List Admin Users: Some role assignments were not listed
- Change Exports to use ";" as delimiter and UTF8 file format for all runbooks

## 2023-05-11

- Assign Win365: Support long deployment times
- Convert to shared mailbox: Skip removing on-prem synced groups

## 2023-04-25

- New Runbook: Create an Application Registration

## 2023-03-29

- List inactive users: Supports listing users that have never logged on.
- New runbook: List PIM groups without owners

## 2023-03-28

- New Runbook: Create a report on a tenant's Intune and Conditional Access Policies

## 2023-03-23

- Configure Room Mailboxes: Allows setting Capacity
- Reprovision and Resize available for Windows 365 management

## 2023-03-15

- Added audit logging info to phone runbooks

## 2023-03-07

- Teams Phone: Update all user/phone runbook. Update to Teams Module v5. Better error handling.

## 2023-02-14

- Update User: Support User Templates, Group Management, PW Reset

## 2023-02-07

- New Runbook: Export CloudPC Usage Statistics

## 2023-02-01

- New Runbook: Remove Room/Shared/Booking Mailbox

## 2023-01-31

- New Feature: Assign/Unassign Windows365 Cloud PCs

## 2023-01-30

- New Feature: Manage MS Bookings
- New Runbook: set-booking-config: Enable Bookings (tenant-wide)

## 2023-01-13

- New Runbook: Sync all Intune Devices

## 2022-12-22

- Add Autopilot Device: Support assigning (optional) GroupTag

## 2022-12-02

- Report SPO Shared Links: Support anon. links

## 2022-12-01

- Import a device into Intune via corporate identifier.
- Add/remove user (from/to group): Support EXO based groups (Distribution Lists and Mail-enabled Sec. Groups)

## 2022-11-30

- Add shared mailbox: Option to localize new mailboxes.

## 2022-11-29

- Report SPO Shared Links: Support for private channels added

## 2022-11-28

- New runbook: Report extern. shared links in all teams to the respective teams owners

## 2022-11-25

- Bugfix - List Room Mailbox Config - Could not read config, if room UPN was not the same as primary eMail address
- Bugfix - Add/Remove eMail Address - Adding an address failed if mailbox has exactly one email address

## 2022-10-27

- Isolate Device / Restrict Device Code exec.: Bug fixed, incorrect behavior if device is not yet available in DefenderATP service.

## 2022-10-20

- Convert to shared mailbox:

* Assign EXO E2 License if needed when converting to shared mailbox
* Assign M365 Lic when converting back to user mailbox
* Nicer output (UPN vs ID)
* Remove groups when converting to shared mailbox

## 2022-10-04

- All runbooks report their Caller in Verbose output.

## 1.1.0 (2022-09-19)

## 2022-09-19

- List Admin Users: Export Admin-to-Role Overview as CSV (optional)

## 2022-09-15

- Add "Check-Autopilot-SerialNumbers" runbook

## 2022-09-13

- Add "List Room Mailbox Configuration" runbook
- "List Admin Users" will list/validate MFA Methods for each admin
- Reset PW allows to not "force change on next logon"

## 2022-09-7

- Add Shared Mailbox: Support Custom Domains

## 2022-08-02

- merge Teams Voice Runbook into master branch
- List mailbox permissions: add support for mail enabled groups as trustee

## 2022-07-22

- new runbook: List groups that have license assignment errors
- "Convert to shared mailbox" will now check for litigation holds, mbox size and archives and inform you if a license is needed.

## 2022-07-05

- new runbook: Add/Remove AzureAD group member

## 2022-06-20

- new runbook: Assign new AutoPilot GroupTag to a device

## 2022-06-14

- Add-User: Will only provision a license of there still licenses available
- new runbook: Add/Remove Public Folder
- Add Shared Mailbox: Support for redirecting sent mail

## 2022-06-08

- rewriting RBs to have max. one active "Customizing" block per Runbook
  - offboard-user-\*

## 2022-06-03

- moved all teams phone/voice related runbooks to branch "feature-teamsvoice".

## 2022-06-01

- rewriting RBs to have max. one active "Customizing" block per Runbook
  - outphase-device
- better output and error handling in several runbooks

## 2022-05-30

- offboard-user-\*:
  - Handle group ownership on offboarding (replace owner)
- new runbook: List a user's group ownerships

## 2022-05-25

- list-inactive-devices:
  - can read now alternatively query by last Intune sync
  - can export to CSV
- new runbook: list app registrations that are vulnerable to CVE-2021-42306.

## 2022-05-24

- list inactive app:
  - Fix - List of apps was truncated
  - Fix - Display AppId if DisplayName is not available

## 2022-05-20

- new runbook: List expiring AzureAD / PIM role assignments

## 2022-05-19

- new runbook: List/Add/Remove SmartScreen Exclusions (indicators) in MS Security Center

## 2022-05-16

- new runbook: Export all Intune devices (to a storage account)

## 2022-05-16

- Many runbooks: Improve output
- device wipe and device outphase: Show owner/user UPN for the device

## 2022-05-12

- Add User: Supports adding users to Exchange Distr. Lists / mail enabled groups

## 2022-05-11

- Offboard user permanently / temporarily: Added support for removing Exchange groups / distr. lists
- Multiple Runbooks: Use displaynames instead of UIDs in output were possible for better readability

## 2022-05-06

- List expiring app credentials: Can limit output to creds about to expire.
- New Runbook: Report changes to Cond. Access Policies via eMail
  - intended for scheduled execution (daily)
  - needs Send eMail permissions
- New Runbook: List devices of members (users) in a group
  - Can optionally collect the devices into an AAD group

## 2022-05-05

- New Runbooks using MDE / Defender ATP
  - Isolate Device
  - Restrict Code Execution

## 2022-04-28

- New Runbook: Convert user mailbox to shared mailbox
- Fixes to "Add/Remove Group Owner"
  - add owners as members if needed
  - delete owner was broken

## 2022-04-21

- New Runbook: Set Room Mailbox Configuration

  Configure BookIn Policy, Auto-acceptance and other settings specific to room resources.

## 2022-04-20

- Bugfix: Corrected reporting for SendOnBehalf Mailbox permissions in multiple runbooks
- Better usernames reporting in user/mail runbooks

## 2022-04-12

- new runbook: Archive Team

## 2022-04-11

- moved to licensing report v2
- report "SendAs" and "SendOnBehalf" in List Mailbox Permissions

## 2022-03-30

- new runbook: List mailbox permissions

## 2022-03-23

- user_security_reset-mfa: Include reset of OATH and FIDO2 methods

## 1.0.1 (2022-03-10)

- Office 365 Lic. Reporting v2
  - Merged with 'CloudEconimics' reports intended for PowerBI

## 2022-02-16

- New Runbook: Set PAL / Azure Management Partner Link

## 2022-02-14

- Split Wipe/Outphase Runbook into two to allow separate roles/defaults

## 2022-02-09

- Support to create Distribution Groups as Roomlists

## 2022-02-02

- Bugfix - `group\general\add-or-remove-owner` could break if multiple users have similar display names

## 1.0.0 (2022-02-01)

- Official release of Runbook Library for RealmJoin and start of ongoing change tracking.
- User assignment in `org/general/add-autopilot-device` hidden by default as Microsoft is not supporting that feature anymore
- When auto creating UPNs in `org/general/add-user` German umlauts are automatically transcribed.
- All runbooks that were using the AzureAD module have been ported to use MS Graph natively
- Enabling/Disabling devices in Graph is currently limited to Windows devices. (MS limitation)<|MERGE_RESOLUTION|>--- conflicted
+++ resolved
@@ -1,18 +1,13 @@
 # RealmJoin Runbooks Changelog
 
 ## 2024-10-14
-<<<<<<< HEAD
+
 - Fix: Show LAPS Password fails - MS Graph API change
 
-=======
-
-- Fix: Show LAPS Password fails - MS Graph API change
-
 ## 2024-10-07
 
 - New Runbook: Add Microsoft Store App Logos
 
->>>>>>> f8948512
 ## 2024-10-12
 
 - Fix: Export Policy Reports: Fixed issue where empty descriptions in settings would break the export.
