--- conflicted
+++ resolved
@@ -1,16 +1,11 @@
 # RealmJoin Runbooks Changelog 
 
-<<<<<<< HEAD
-## 2022-05-11
-* Offboard user permanently / temporarily: Added support for removing Exchange groups / distr. lists
-=======
 ## 2022-05-12
 * Add User: Supports adding users to Exchange Distr. Lists / mail enabled groups
 
 ## 2022-05-11
 * Offboard user permanently / temporarily: Added support for removing Exchange groups / distr. lists
 * Multiple Runbooks: Use displaynames instead of UIDs in output were possible for better readability
->>>>>>> f6e74a26
 
 ## 2022-05-06
 
