# RealmJoin Runbooks Changelog 

<<<<<<< HEAD
## 2022-10-05
* New: Assign groups via template
=======
## 2022-10-20
* Convert to shared mailbox:
- Assign EXO E2 License if needed when converting to shared mailbox
- Assign M365 Lic when converting back to user mailbox
- Nicer output (UPN vs ID)
- Remove groups when converting to shared mailbox
>>>>>>> 3b7a800a

## 2022-10-04
* All runbooks report their Caller in Verbose output.

## 1.1.0 (2022-09-19)

## 2022-09-19
* List Admin Users: Export Admin-to-Role Overview as CSV (optional)

## 2022-09-15
* Add "Check-Autopilot-SerialNumbers" runbook

## 2022-09-13
* Add "List Room Mailbox Configuration" runbook
* "List Admin Users" will list/validate MFA Methods for each admin
* Reset PW allows to not "force change on next logon"

## 2022-09-7
* Add Shared Mailbox: Support Custom Domains

## 2022-08-02
* merge Teams Voice Runbook into master branch
* List mailbox permissions: add support for mail enbled groups as trustee

## 2022-07-22
* new runbook: List groups that have license assignment errors
* "Convert to shared mailbox" will now check for litigation holds, mbox size and archives and inform you if a license is needed.

## 2022-07-05
* new runbook: Add/Remove AzureAD group member

## 2022-06-20
* new runbook: Assign new AutoPilot GroupTag to a device
  
## 2022-06-14
* Add-User: Will only provision a license of there still licenses available
* new runbook: Add/Remove Public Folder
* Add Shared Mailbox: Support for redirecting sent mail

## 2022-06-08
* rewriting RBs to have max. one active "Customizing" block per Runbook
  * ouffboard-user-*

## 2022-06-03
* moved all teams phone/voice related runbooks to brach "feature-teamsvoice".

## 2022-06-01
* rewriting RBs to have max. one active "Customizing" block per Runbook
  * outphase-device
* better output and error handling in several runbooks

## 2022-05-30
* offboard-user-*: 
  * Handle group ownership on offboarding (replace owner)
* new runbook: List a user's group ownerships

## 2022-05-25
* list-inactive-devices:
  * can read now alternatively query by last Intune sync
  * can export to CSV
* new runbook: list app registrations that are vulnerable to CVE-2021-42306.

## 2022-05-24
* list inactive app: 
  * Fix - List of apps was truncated
  * Fix - Display AppId if DisplayName is not available

## 2022-05-20
* new runbook: List expiring AzureAD / PIM role assignments

## 2022-05-19
* new runbook: List/Add/Remove SmartScreen Exclusions (indicators) in MS Security Center

## 2022-05-16
* new runbook: Export all Intune devices (to a storage account)

## 2022-05-16
* Many runbooks: Improve output 
* device wipe and deveice outphase: Show owner/user UPN for the device

## 2022-05-12
* Add User: Supports adding users to Exchange Distr. Lists / mail enabled groups

## 2022-05-11
* Offboard user permanently / temporarily: Added support for removing Exchange groups / distr. lists
* Multiple Runbooks: Use displaynames instead of UIDs in output were possible for better readability

## 2022-05-09
* MWP Rollout Report: Support corelating devices via "registered" relationship (not only "owned" relationship)

## 2022-05-06

* List expiring app credentials: Can limit output to creds about to expire.
* New Runbook: Report changes to Cond. Access Policies via eMail
  * intended for scheduled execution (daily)
  * needs Send eMail permissions 
* New Runbook: List devices of members (users) in a group
  * Can optionally collect the devices into an AAD group

## 2022-05-05

* New Runbooks using MDE / Defenter ATP
  * Isolate Device
  * Restrict Code Execution

## 2022-04-28

* New Runbook: Convert user mailbox to shared mailbox
* Fixes to "Add/Remove Group Owner"
  *  add owners as members if needed
  *  delete owner was broken

## 2022-04-21

* New Runbook: Set Room Mailbox Configuration
  
  Configure BookIn Policy, Auto-acceptance and other settings specific to room resources.

## 2022-04-20
* Bugfix: Corrected reporting for SendOnBehalf Mailbox permissions in multiple runbooks
* Better usernames reporting in user/mail runbooks

## 2022-04-12
* new runbook: Archive Team

## 2022-04-11

* moved to lincensing report v2 
* report "SendAs" and "SendOnBehalf" in List Mailbox Permissions

## 2022-03-30

* new runbook: List mailbox permissions

## 2022-03-23

* user_security_reset-mfa: Include reset of OATH and FIDO2 methods

## 1.0.1 (2022-03-10)

* Office 365 Lic. Reporting v2
  * Merged with 'CloudEconimics' reports intended for PowerBI

## 2022-02-16

* New Runbook: Set PAL / Azure Management Parner Link

## 2022-02-14

* Split Wipe/Outphase Runbook into two to allow separate roles/defaults

## 2022-02-09

* Support to create Distribution Groups as Roomlists

## 2022-02-02

* Bugfix - `group\general\add-or-remove-owner` could break if multiple users have similar display names
## 1.0.0 (2022-02-01)

* Official release of Runbook Library for RealmJoin and start of ongoing change tracking.
* User assignment in `org/general/add-autopilot-device` hidden by default as Microsoft is not supporting that feature anymore
* When autocreating UPNs in `org/general/add-user` german umlauts are automatically transcribed.
* All runbooks that were using the AzureAD module have been ported to use MS Graph natively
* Enabling/Disabling devices in Graph is currently limited to Windows devices. (MS limitation)<|MERGE_RESOLUTION|>--- conflicted
+++ resolved
@@ -1,16 +1,13 @@
 # RealmJoin Runbooks Changelog 
 
-<<<<<<< HEAD
 ## 2022-10-05
 * New: Assign groups via template
-=======
 ## 2022-10-20
 * Convert to shared mailbox:
 - Assign EXO E2 License if needed when converting to shared mailbox
 - Assign M365 Lic when converting back to user mailbox
 - Nicer output (UPN vs ID)
 - Remove groups when converting to shared mailbox
->>>>>>> 3b7a800a
 
 ## 2022-10-04
 * All runbooks report their Caller in Verbose output.
