# RealmJoin Runbooks Changelog

## 2024-06-20

<<<<<<< HEAD
- Add Devices Of Users To Group (Scheduled)
- Report Apple Mdm Cert Expiry
- List Application Creds Expiry - Supports App ID Filtering

## 2024-06-19

=======
- Allow "Enrolled Devices Report" to be scheduled

## 2024-06-19

- Moved "Check Device Onboarding Exlusion" into to repo
>>>>>>> fda8a43c
- Bulk Delete Devices From Autopilot
- Check AAD Sync Status
- Report Pim Activations
- Update: Export All Autopilot Devices

## 2024-06-12

- Office365 Support: Supprt for custom Azure Subscription ID
- Export Non Compliant Devices: Support for custom Azure Subscription ID
- Export All Intune Devices: Support for custom Azure Subscription ID

## 2024-06-04

- Fixed: Failed to add/remove owners from groups.

## 2024-04-05

- Set Room Mailbox Configuration: Only allow MailEnabled groups

## 2024-03-06

- Fix: Teams Phone Runbooks: Update phone number validation to include extension format

## 2024-03-01

- Fix: Convert to Shared Mailbox: Did not remove all groups
- Fix: Offboard User: Did not remove all groups

## 2024-02-29

- Show LAPS PW: Fix LAPS password retrieval and display device name

## 2024-02-28

- Updates to Teams Phone Runbooks

## 2024-02-20

- Export all Intune Devices: Added more fields (CompanyName and JobTitle)

## 2024-01-15

- New Runbook: Export all AutoPilot devices

## 2024-01-12

- Wipe Device: Support MacOS Obliteration Modes

## 2023-12-07

- Add/Remove Mail Address: Fix - Could not remove address

## 2023-12-05

- All Phone Runbooks: Update module versions and add validation for user input

## 2023-11-24

- Add Shread/Room/Equip. Mailbox: Add mailbox creation wait logic

## 2023-11-14

- List Mailbox Permissions: Only list Trustees with a mailbox in this tenant.
- Reset MFA: Handle token becoming invalid after failed auth. method deletion

## 2023-11-13

- (Un)Assign License: (fixed) Group prefix was case sensitive.
- Update User: (fixed) Fails if a group is not found.

## 2023-10-26

- List Inactive Devices: Fixed: Failed if the primary owner has been deleted from AAD.
- Assign groups by template: Performance improvements

## 2023-10-20

- Set User Photo: (fixed) Updated API Call

## 2023-10-17

- New Runbook: List a device's LAPS credentials (i.e. local admin passwords)

## 2023-09-28

- Avoid failed runs due to a known issue in Azure Automation / Avoid module dependency in param block

## 2023-09-18

- Update to RJRBHelper v0.8.3 - Fix problems with newer Azure Automation Containers

## 2023-09-07

- Teams Phone Runbooks: Bugfix (variables cleanup)

## 2023-08-18

- New Runbook: Assign groups by template (user and group scope)
- New Runbook: Reset mobile device PIN

## 2023-08-11

- Export Policy Report - Compatibility with Microsoft Graph PowerShell Module 2.x
- Updated Phone Runbooks

## 2023-08-04

- Updated Phone Runbooks

## 2023-08-02

- Updated Phone Runbooks

## 2023-07-20

- Set Out-of-Office: Allow blocking calendar for the Out-of-Office period

## 2023-07-19

- Export CloudPC Usage: Updated to reflect API changes.

## 2023-07-13

- New Runbook: Submit Defender Threat Indicator / Hash

## 2023-07-11

- New Runbook: Rename Device in Intune and Autopilot

## 2023-06-28

- Assign Windows 365 - Support FrontLine Worker (Shared Use Service Plan) Cloud PCs
- Unassign Windows 365 - Support FrontLine Worker (Shared Use Service Plan) Cloud PCs

## 2023-06-26

- Resize Windows 365 - Bugfix: Will not remove User Setting / Provisioning Policy

## 2023-06-21

- Export Policy Report - Ignore Cyrillic characters (as PanDocs does not support them).

## 2023-06-20

- Wipe Device: Support for Protected Wipe

## 2023-06-19

- Convert to Shared Mailbox - Dis-/Enable User on conversion and fixed potential issue with missing steps

## 2023-06-16

- Add equipment/room/shared mailbox: AAD user object is disabled by default.

## 2023-06-15

- Require update of RealmJoin.RunbookHelper to 0.8.1 prevent potential token leakage.
- New Runbook: Add Viva Engage (Yammer) Community

## 2023-05-26

- New Runbook: List/Export all non-compliant devices in Intune and corresponding compliance policies/settings
- Bugfix: List Admin Users: Some role assignments were not listed
- Change Exports to use ";" as delimiter and UTF8 file format for all runbooks

## 2023-05-11

- Assign Win365: Support long deployment times
- Convert to shared mailbox: Skip removing on-prem synced groups

## 2023-04-25

- New Runbook: Create an Application Registration

## 2023-03-29

- List inactive users: Supports listing users that have never logged on.
- New runbook: List PIM groups without owners

## 2023-03-28

- New Runbook: Create a report on a tenant's Intune and Conditional Access Policies

## 2023-03-23

- Configure Room Mailboxes: Allows setting Capacity
- Reprovision and Resize available for Windows 365 management

## 2023-03-15

- Added audit logging info to phone runbooks

## 2023-03-07

- Teams Phone: Update all user/phone runbook. Update to Teams Module v5. Better error handling.

## 2023-02-14

- Update User: Support User Templates, Group Management, PW Reset

## 2023-02-07

- New Runbook: Export CloudPC Usage Statistics

## 2023-02-01

- New Runbook: Remove Room/Shared/Booking Mailbox

## 2023-01-31

- New Feature: Assign/Unassign Windows365 Cloud PCs

## 2023-01-30

- New Feature: Manage MS Bookings
- New Runbook: set-booking-config: Enable Bookings (tenant-wide)

## 2023-01-13

- New Runbook: Sync all Intune Devices

## 2022-12-22

- Add Autopilot Device: Support assigning (optional) GroupTag

## 2022-12-02

- Report SPO Shared Links: Support anon. links

## 2022-12-01

- Import a device into Intune via corporate identifier.
- Add/remove user (from/to group): Support EXO based groups (Distribution Lists and Mail-enabled Sec. Groups)

## 2022-11-30

- Add shared mailbox: Option to localize new mailboxes.

## 2022-11-29

- Report SPO Shared Links: Support for private channels added

## 2022-11-28

- New runbook: Report extern. shared links in all teams to the respective teams owners

## 2022-11-25

- Bugfix - List Room Mailbox Config - Could not read config, if room UPN was not the same as primary eMail address
- Bugfix - Add/Remove eMail Address - Adding an address failed if mailbox has exactly one email address

## 2022-10-27

- Isolate Device / Restrict Device Code exec.: Bug fixed, incorrect behavior if device is not yet available in DefenderATP service.

## 2022-10-20

- Convert to shared mailbox:

* Assign EXO E2 License if needed when converting to shared mailbox
* Assign M365 Lic when converting back to user mailbox
* Nicer output (UPN vs ID)
* Remove groups when converting to shared mailbox

## 2022-10-04

- All runbooks report their Caller in Verbose output.

## 1.1.0 (2022-09-19)

## 2022-09-19

- List Admin Users: Export Admin-to-Role Overview as CSV (optional)

## 2022-09-15

- Add "Check-Autopilot-SerialNumbers" runbook

## 2022-09-13

- Add "List Room Mailbox Configuration" runbook
- "List Admin Users" will list/validate MFA Methods for each admin
- Reset PW allows to not "force change on next logon"

## 2022-09-7

- Add Shared Mailbox: Support Custom Domains

## 2022-08-02

- merge Teams Voice Runbook into master branch
- List mailbox permissions: add support for mail enabled groups as trustee

## 2022-07-22

- new runbook: List groups that have license assignment errors
- "Convert to shared mailbox" will now check for litigation holds, mbox size and archives and inform you if a license is needed.

## 2022-07-05

- new runbook: Add/Remove AzureAD group member

## 2022-06-20

- new runbook: Assign new AutoPilot GroupTag to a device

## 2022-06-14

- Add-User: Will only provision a license of there still licenses available
- new runbook: Add/Remove Public Folder
- Add Shared Mailbox: Support for redirecting sent mail

## 2022-06-08

- rewriting RBs to have max. one active "Customizing" block per Runbook
  - offboard-user-\*

## 2022-06-03

- moved all teams phone/voice related runbooks to branch "feature-teamsvoice".

## 2022-06-01

- rewriting RBs to have max. one active "Customizing" block per Runbook
  - outphase-device
- better output and error handling in several runbooks

## 2022-05-30

- offboard-user-\*:
  - Handle group ownership on offboarding (replace owner)
- new runbook: List a user's group ownerships

## 2022-05-25

- list-inactive-devices:
  - can read now alternatively query by last Intune sync
  - can export to CSV
- new runbook: list app registrations that are vulnerable to CVE-2021-42306.

## 2022-05-24

- list inactive app:
  - Fix - List of apps was truncated
  - Fix - Display AppId if DisplayName is not available

## 2022-05-20

- new runbook: List expiring AzureAD / PIM role assignments

## 2022-05-19

- new runbook: List/Add/Remove SmartScreen Exclusions (indicators) in MS Security Center

## 2022-05-16

- new runbook: Export all Intune devices (to a storage account)

## 2022-05-16

- Many runbooks: Improve output
- device wipe and device outphase: Show owner/user UPN for the device

## 2022-05-12

- Add User: Supports adding users to Exchange Distr. Lists / mail enabled groups

## 2022-05-11

- Offboard user permanently / temporarily: Added support for removing Exchange groups / distr. lists
- Multiple Runbooks: Use displaynames instead of UIDs in output were possible for better readability

## 2022-05-06

- List expiring app credentials: Can limit output to creds about to expire.
- New Runbook: Report changes to Cond. Access Policies via eMail
  - intended for scheduled execution (daily)
  - needs Send eMail permissions
- New Runbook: List devices of members (users) in a group
  - Can optionally collect the devices into an AAD group

## 2022-05-05

- New Runbooks using MDE / Defender ATP
  - Isolate Device
  - Restrict Code Execution

## 2022-04-28

- New Runbook: Convert user mailbox to shared mailbox
- Fixes to "Add/Remove Group Owner"
  - add owners as members if needed
  - delete owner was broken

## 2022-04-21

- New Runbook: Set Room Mailbox Configuration

  Configure BookIn Policy, Auto-acceptance and other settings specific to room resources.

## 2022-04-20

- Bugfix: Corrected reporting for SendOnBehalf Mailbox permissions in multiple runbooks
- Better usernames reporting in user/mail runbooks

## 2022-04-12

- new runbook: Archive Team

## 2022-04-11

- moved to licensing report v2
- report "SendAs" and "SendOnBehalf" in List Mailbox Permissions

## 2022-03-30

- new runbook: List mailbox permissions

## 2022-03-23

- user_security_reset-mfa: Include reset of OATH and FIDO2 methods

## 1.0.1 (2022-03-10)

- Office 365 Lic. Reporting v2
  - Merged with 'CloudEconimics' reports intended for PowerBI

## 2022-02-16

- New Runbook: Set PAL / Azure Management Partner Link

## 2022-02-14

- Split Wipe/Outphase Runbook into two to allow separate roles/defaults

## 2022-02-09

- Support to create Distribution Groups as Roomlists

## 2022-02-02

- Bugfix - `group\general\add-or-remove-owner` could break if multiple users have similar display names

## 1.0.0 (2022-02-01)

- Official release of Runbook Library for RealmJoin and start of ongoing change tracking.
- User assignment in `org/general/add-autopilot-device` hidden by default as Microsoft is not supporting that feature anymore
- When auto creating UPNs in `org/general/add-user` German umlauts are automatically transcribed.
- All runbooks that were using the AzureAD module have been ported to use MS Graph natively
- Enabling/Disabling devices in Graph is currently limited to Windows devices. (MS limitation)<|MERGE_RESOLUTION|>--- conflicted
+++ resolved
@@ -2,20 +2,14 @@
 
 ## 2024-06-20
 
-<<<<<<< HEAD
 - Add Devices Of Users To Group (Scheduled)
 - Report Apple Mdm Cert Expiry
 - List Application Creds Expiry - Supports App ID Filtering
+- Allow "Enrolled Devices Report" to be scheduled
 
 ## 2024-06-19
 
-=======
-- Allow "Enrolled Devices Report" to be scheduled
-
-## 2024-06-19
-
 - Moved "Check Device Onboarding Exlusion" into to repo
->>>>>>> fda8a43c
 - Bulk Delete Devices From Autopilot
 - Check AAD Sync Status
 - Report Pim Activations
