# RealmJoin Runbooks Changelog

<<<<<<< HEAD
## 2025-01-15
- Update Runbook: get-teams-user-info
  - Version 1.0.1
  - Changes:
    - Add support for group based policy assignment
    - Suppress warning for getting Call Queues
    - Enhance output for policies (TeamsVoiceApplicationsPolicy,CurrentTeamsSharedCallingRoutingPolicy)
    - Add current UsageLocation (important for Teams Dial Plan)
    - Update Teams PowerShell module version to 6.7.0
    - Add regions in the script
    - Remove old credential based connect from the Teams PowerShell Module
=======
## 2025-01-24
- Check UpdateAbleAssets (device and group): Adapted to new graph response, general rework
- Minor fixes (like typos) to multiple runbooks
>>>>>>> 8208cac0

## 2024-12-05
- Add version info to all runbooks

## 2024-11-19
- Fix: Add devices of users to group: Filters for iOS/iPadOS updated

## 2024-11-27
- New Runbook: Multi-Device Outphasing

## 2024-11-14

- New Runbook: Add/remove a nested group to/from a group. 

## 2024-11-11

- New Runbook: List all Administrative Template Policies

## 2024-11-08

- Updated runbook "Enroll updatableAssets" and moved to device

## 2024-11-07

- Fix: Autopilot Bulk Delete: Not all devices found.

## 2024-11-05

- New Runbook: Get BitLocker recovery key

## 2024-10-31

- Check/Unenroll-UpdateAbleAssets: Added option to unenroll from all categories. Several improvements in output and error handling. Bug fixes.

## 2024-10-30

- Check/Unenroll-UpdateAbleAssets: Relocated to groups and devices.
- Unenroll-UpdateAbleAssets: Fix issue with JSON encoding.

## 2024-10-28

- Get Teams User Info: Voicemail and CallQueue status added. Extended license check - is the application active in the license?
- All user/phone runbooks: Update MicrosoftTeams module

## 2024-10-21

- Add Security Group: Allowed characters for security groups added, Update of the required PowerShell module (newer version)

## 2024-10-14

- Fix: Show LAPS Password fails - MS Graph API change

## 2024-10-01

- New Runbook: Add Security Group

## 2024-10-07

- New Runbook: Add Microsoft Store App Logos

## 2024-10-12

- Fix: Export Policy Reports: Fixed issue where empty descriptions in settings would break the export.

## 2024-08-27

- New Runbook: Bulk retire devices from Intune
- New Runbook: Check Updatable Assets

## 2024-07-09

- New runbook: Check Assignments Of Users
- New runbook: Check Assignments Of Groups
- New runbook: Check Assignments Of Devices
- Resize W365: Added mail customization
- Resize W365: Fixed Info box
- Reporovision W365: Added mail customization

## 2024-06-20

- Add Devices Of Users To Group (Scheduled)
- Report Apple Mdm Cert Expiry
- List Application Creds Expiry - Supports App ID Filtering
- Allow "Enrolled Devices Report" to be scheduled

## 2024-06-19

- Moved "Check Device Onboarding Exlusion" into to repo
- Bulk Delete Devices From Autopilot
- Check AAD Sync Status
- Report Pim Activations
- Update: Export All Autopilot Devices

## 2024-06-12

- Office365 Support: Supprt for custom Azure Subscription ID
- Export Non Compliant Devices: Support for custom Azure Subscription ID
- Export All Intune Devices: Support for custom Azure Subscription ID

## 2024-06-04

- Fixed: Failed to add/remove owners from groups.

## 2024-04-05

- Set Room Mailbox Configuration: Only allow MailEnabled groups

## 2024-03-06

- Fix: Teams Phone Runbooks: Update phone number validation to include extension format

## 2024-03-01

- Fix: Convert to Shared Mailbox: Did not remove all groups
- Fix: Offboard User: Did not remove all groups

## 2024-02-29

- Show LAPS PW: Fix LAPS password retrieval and display device name

## 2024-02-28

- Updates to Teams Phone Runbooks

## 2024-02-20

- Export all Intune Devices: Added more fields (CompanyName and JobTitle)

## 2024-01-15

- New Runbook: Export all AutoPilot devices

## 2024-01-12

- Wipe Device: Support MacOS Obliteration Modes

## 2023-12-07

- Add/Remove Mail Address: Fix - Could not remove address

## 2023-12-05

- All Phone Runbooks: Update module versions and add validation for user input

## 2023-11-24

- Add Shread/Room/Equip. Mailbox: Add mailbox creation wait logic

## 2023-11-14

- List Mailbox Permissions: Only list Trustees with a mailbox in this tenant.
- Reset MFA: Handle token becoming invalid after failed auth. method deletion

## 2023-11-13

- (Un)Assign License: (fixed) Group prefix was case sensitive.
- Update User: (fixed) Fails if a group is not found.

## 2023-10-26

- List Inactive Devices: Fixed: Failed if the primary owner has been deleted from AAD.
- Assign groups by template: Performance improvements

## 2023-10-20

- Set User Photo: (fixed) Updated API Call

## 2023-10-17

- New Runbook: List a device's LAPS credentials (i.e. local admin passwords)

## 2023-09-28

- Avoid failed runs due to a known issue in Azure Automation / Avoid module dependency in param block

## 2023-09-18

- Update to RJRBHelper v0.8.3 - Fix problems with newer Azure Automation Containers

## 2023-09-07

- Teams Phone Runbooks: Bugfix (variables cleanup)

## 2023-08-18

- New Runbook: Assign groups by template (user and group scope)
- New Runbook: Reset mobile device PIN

## 2023-08-11

- Export Policy Report - Compatibility with Microsoft Graph PowerShell Module 2.x
- Updated Phone Runbooks

## 2023-08-04

- Updated Phone Runbooks

## 2023-08-02

- Updated Phone Runbooks

## 2023-07-20

- Set Out-of-Office: Allow blocking calendar for the Out-of-Office period

## 2023-07-19

- Export CloudPC Usage: Updated to reflect API changes.

## 2023-07-13

- New Runbook: Submit Defender Threat Indicator / Hash

## 2023-07-11

- New Runbook: Rename Device in Intune and Autopilot

## 2023-06-28

- Assign Windows 365 - Support FrontLine Worker (Shared Use Service Plan) Cloud PCs
- Unassign Windows 365 - Support FrontLine Worker (Shared Use Service Plan) Cloud PCs

## 2023-06-26

- Resize Windows 365 - Bugfix: Will not remove User Setting / Provisioning Policy

## 2023-06-21

- Export Policy Report - Ignore Cyrillic characters (as PanDocs does not support them).

## 2023-06-20

- Wipe Device: Support for Protected Wipe

## 2023-06-19

- Convert to Shared Mailbox - Dis-/Enable User on conversion and fixed potential issue with missing steps

## 2023-06-16

- Add equipment/room/shared mailbox: AAD user object is disabled by default.

## 2023-06-15

- Require update of RealmJoin.RunbookHelper to 0.8.1 prevent potential token leakage.
- New Runbook: Add Viva Engage (Yammer) Community

## 2023-05-26

- New Runbook: List/Export all non-compliant devices in Intune and corresponding compliance policies/settings
- Bugfix: List Admin Users: Some role assignments were not listed
- Change Exports to use ";" as delimiter and UTF8 file format for all runbooks

## 2023-05-11

- Assign Win365: Support long deployment times
- Convert to shared mailbox: Skip removing on-prem synced groups

## 2023-04-25

- New Runbook: Create an Application Registration

## 2023-03-29

- List inactive users: Supports listing users that have never logged on.
- New runbook: List PIM groups without owners

## 2023-03-28

- New Runbook: Create a report on a tenant's Intune and Conditional Access Policies

## 2023-03-23

- Configure Room Mailboxes: Allows setting Capacity
- Reprovision and Resize available for Windows 365 management

## 2023-03-15

- Added audit logging info to phone runbooks

## 2023-03-07

- Teams Phone: Update all user/phone runbook. Update to Teams Module v5. Better error handling.

## 2023-02-14

- Update User: Support User Templates, Group Management, PW Reset

## 2023-02-07

- New Runbook: Export CloudPC Usage Statistics

## 2023-02-01

- New Runbook: Remove Room/Shared/Booking Mailbox

## 2023-01-31

- New Feature: Assign/Unassign Windows365 Cloud PCs

## 2023-01-30

- New Feature: Manage MS Bookings
- New Runbook: set-booking-config: Enable Bookings (tenant-wide)

## 2023-01-13

- New Runbook: Sync all Intune Devices

## 2022-12-22

- Add Autopilot Device: Support assigning (optional) GroupTag

## 2022-12-02

- Report SPO Shared Links: Support anon. links

## 2022-12-01

- Import a device into Intune via corporate identifier.
- Add/remove user (from/to group): Support EXO based groups (Distribution Lists and Mail-enabled Sec. Groups)

## 2022-11-30

- Add shared mailbox: Option to localize new mailboxes.

## 2022-11-29

- Report SPO Shared Links: Support for private channels added

## 2022-11-28

- New runbook: Report extern. shared links in all teams to the respective teams owners

## 2022-11-25

- Bugfix - List Room Mailbox Config - Could not read config, if room UPN was not the same as primary eMail address
- Bugfix - Add/Remove eMail Address - Adding an address failed if mailbox has exactly one email address

## 2022-10-27

- Isolate Device / Restrict Device Code exec.: Bug fixed, incorrect behavior if device is not yet available in DefenderATP service.

## 2022-10-20

- Convert to shared mailbox:

* Assign EXO E2 License if needed when converting to shared mailbox
* Assign M365 Lic when converting back to user mailbox
* Nicer output (UPN vs ID)
* Remove groups when converting to shared mailbox

## 2022-10-04

- All runbooks report their Caller in Verbose output.

## 1.1.0 (2022-09-19)

## 2022-09-19

- List Admin Users: Export Admin-to-Role Overview as CSV (optional)

## 2022-09-15

- Add "Check-Autopilot-SerialNumbers" runbook

## 2022-09-13

- Add "List Room Mailbox Configuration" runbook
- "List Admin Users" will list/validate MFA Methods for each admin
- Reset PW allows to not "force change on next logon"

## 2022-09-7

- Add Shared Mailbox: Support Custom Domains

## 2022-08-02

- merge Teams Voice Runbook into master branch
- List mailbox permissions: add support for mail enabled groups as trustee

## 2022-07-22

- new runbook: List groups that have license assignment errors
- "Convert to shared mailbox" will now check for litigation holds, mbox size and archives and inform you if a license is needed.

## 2022-07-05

- new runbook: Add/Remove AzureAD group member

## 2022-06-20

- new runbook: Assign new AutoPilot GroupTag to a device

## 2022-06-14

- Add-User: Will only provision a license of there still licenses available
- new runbook: Add/Remove Public Folder
- Add Shared Mailbox: Support for redirecting sent mail

## 2022-06-08

- rewriting RBs to have max. one active "Customizing" block per Runbook
  - offboard-user-\*

## 2022-06-03

- moved all teams phone/voice related runbooks to branch "feature-teamsvoice".

## 2022-06-01

- rewriting RBs to have max. one active "Customizing" block per Runbook
  - outphase-device
- better output and error handling in several runbooks

## 2022-05-30

- offboard-user-\*:
  - Handle group ownership on offboarding (replace owner)
- new runbook: List a user's group ownerships

## 2022-05-25

- list-inactive-devices:
  - can read now alternatively query by last Intune sync
  - can export to CSV
- new runbook: list app registrations that are vulnerable to CVE-2021-42306.

## 2022-05-24

- list inactive app:
  - Fix - List of apps was truncated
  - Fix - Display AppId if DisplayName is not available

## 2022-05-20

- new runbook: List expiring AzureAD / PIM role assignments

## 2022-05-19

- new runbook: List/Add/Remove SmartScreen Exclusions (indicators) in MS Security Center

## 2022-05-16

- new runbook: Export all Intune devices (to a storage account)

## 2022-05-16

- Many runbooks: Improve output
- device wipe and device outphase: Show owner/user UPN for the device

## 2022-05-12

- Add User: Supports adding users to Exchange Distr. Lists / mail enabled groups

## 2022-05-11

- Offboard user permanently / temporarily: Added support for removing Exchange groups / distr. lists
- Multiple Runbooks: Use displaynames instead of UIDs in output were possible for better readability

## 2022-05-06

- List expiring app credentials: Can limit output to creds about to expire.
- New Runbook: Report changes to Cond. Access Policies via eMail
  - intended for scheduled execution (daily)
  - needs Send eMail permissions
- New Runbook: List devices of members (users) in a group
  - Can optionally collect the devices into an AAD group

## 2022-05-05

- New Runbooks using MDE / Defender ATP
  - Isolate Device
  - Restrict Code Execution

## 2022-04-28

- New Runbook: Convert user mailbox to shared mailbox
- Fixes to "Add/Remove Group Owner"
  - add owners as members if needed
  - delete owner was broken

## 2022-04-21

- New Runbook: Set Room Mailbox Configuration

  Configure BookIn Policy, Auto-acceptance and other settings specific to room resources.

## 2022-04-20

- Bugfix: Corrected reporting for SendOnBehalf Mailbox permissions in multiple runbooks
- Better usernames reporting in user/mail runbooks

## 2022-04-12

- new runbook: Archive Team

## 2022-04-11

- moved to licensing report v2
- report "SendAs" and "SendOnBehalf" in List Mailbox Permissions

## 2022-03-30

- new runbook: List mailbox permissions

## 2022-03-23

- user_security_reset-mfa: Include reset of OATH and FIDO2 methods

## 1.0.1 (2022-03-10)

- Office 365 Lic. Reporting v2
  - Merged with 'CloudEconimics' reports intended for PowerBI

## 2022-02-16

- New Runbook: Set PAL / Azure Management Partner Link

## 2022-02-14

- Split Wipe/Outphase Runbook into two to allow separate roles/defaults

## 2022-02-09

- Support to create Distribution Groups as Roomlists

## 2022-02-02

- Bugfix - `group\general\add-or-remove-owner` could break if multiple users have similar display names

## 1.0.0 (2022-02-01)

- Official release of Runbook Library for RealmJoin and start of ongoing change tracking.
- User assignment in `org/general/add-autopilot-device` hidden by default as Microsoft is not supporting that feature anymore
- When auto creating UPNs in `org/general/add-user` German umlauts are automatically transcribed.
- All runbooks that were using the AzureAD module have been ported to use MS Graph natively
- Enabling/Disabling devices in Graph is currently limited to Windows devices. (MS limitation)<|MERGE_RESOLUTION|>--- conflicted
+++ resolved
@@ -1,6 +1,9 @@
 # RealmJoin Runbooks Changelog
 
-<<<<<<< HEAD
+## 2025-01-24
+- Check UpdateAbleAssets (device and group): Adapted to new graph response, general rework
+- Minor fixes (like typos) to multiple runbooks
+
 ## 2025-01-15
 - Update Runbook: get-teams-user-info
   - Version 1.0.1
@@ -12,11 +15,6 @@
     - Update Teams PowerShell module version to 6.7.0
     - Add regions in the script
     - Remove old credential based connect from the Teams PowerShell Module
-=======
-## 2025-01-24
-- Check UpdateAbleAssets (device and group): Adapted to new graph response, general rework
-- Minor fixes (like typos) to multiple runbooks
->>>>>>> 8208cac0
 
 ## 2024-12-05
 - Add version info to all runbooks
