--- conflicted
+++ resolved
@@ -7,16 +7,12 @@
 
 - New Runbook: Add/remove a nested group to/from a group. 
 
-<<<<<<< HEAD
+## 2024-11-11
+
+- New Runbook: List all Administrative Template Policies
+
 ## 2024-11-08
-=======
-## 2024-11-11
-
-- New Runbook: List all Administrative Template Policies
-
-## 2024-11-08
-
->>>>>>> 44bf9562
+
 - Updated runbook "Enroll updatableAssets" and moved to device
 
 ## 2024-11-07
