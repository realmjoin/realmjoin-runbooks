--- conflicted
+++ resolved
@@ -1,12 +1,9 @@
 # RealmJoin Runbooks Changelog 
 
-<<<<<<< HEAD
 ## 2022-06-21
 * rollout-report: Show progress in percent
-=======
 ## 2022-07-05
 * new runbook: Add/Remove AzureAD group member
->>>>>>> 2e5774c7
 
 ## 2022-06-20
 * new runbook: Assign new AutoPilot GroupTag to a device
