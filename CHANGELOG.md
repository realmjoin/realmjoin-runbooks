--- conflicted
+++ resolved
@@ -1,12 +1,10 @@
 # RealmJoin Runbooks Changelog 
 
-<<<<<<< HEAD
+## 2023-02-07
+* New Runbook: Export CloudPC Usage Statistics
+
 ## 2023-02-01
 * New Runbook: Remove Room/Shared/Booking Mailbox
-=======
-## 2023-02-07
-* New Runbook: Export CloudPC Usage Statistics
->>>>>>> 14a8bbc1
 
 ## 2023-01-31
 * New Feature: Assign/Unassign Windows365 Cloud PCs
